/****************************************************************************
 *
 *   Copyright (c) 2013, 2014 PX4 Development Team. All rights reserved.
 *
 * Redistribution and use in source and binary forms, with or without
 * modification, are permitted provided that the following conditions
 * are met:
 *
 * 1. Redistributions of source code must retain the above copyright
 *    notice, this list of conditions and the following disclaimer.
 * 2. Redistributions in binary form must reproduce the above copyright
 *    notice, this list of conditions and the following disclaimer in
 *    the documentation and/or other materials provided with the
 *    distribution.
 * 3. Neither the name PX4 nor the names of its contributors may be
 *    used to endorse or promote products derived from this software
 *    without specific prior written permission.
 *
 * THIS SOFTWARE IS PROVIDED BY THE COPYRIGHT HOLDERS AND CONTRIBUTORS
 * "AS IS" AND ANY EXPRESS OR IMPLIED WARRANTIES, INCLUDING, BUT NOT
 * LIMITED TO, THE IMPLIED WARRANTIES OF MERCHANTABILITY AND FITNESS
 * FOR A PARTICULAR PURPOSE ARE DISCLAIMED. IN NO EVENT SHALL THE
 * COPYRIGHT OWNER OR CONTRIBUTORS BE LIABLE FOR ANY DIRECT, INDIRECT,
 * INCIDENTAL, SPECIAL, EXEMPLARY, OR CONSEQUENTIAL DAMAGES (INCLUDING,
 * BUT NOT LIMITED TO, PROCUREMENT OF SUBSTITUTE GOODS OR SERVICES; LOSS
 * OF USE, DATA, OR PROFITS; OR BUSINESS INTERRUPTION) HOWEVER CAUSED
 * AND ON ANY THEORY OF LIABILITY, WHETHER IN CONTRACT, STRICT
 * LIABILITY, OR TORT (INCLUDING NEGLIGENCE OR OTHERWISE) ARISING IN
 * ANY WAY OUT OF THE USE OF THIS SOFTWARE, EVEN IF ADVISED OF THE
 * POSSIBILITY OF SUCH DAMAGE.
 *
 ****************************************************************************/


/**
 * @file fw_pos_control_l1_main.c
 * Implementation of a generic position controller based on the L1 norm. Outputs a bank / roll
 * angle, equivalent to a lateral motion (for copters and rovers).
 *
 * Original publication for horizontal control class:
 *    S. Park, J. Deyst, and J. P. How, "A New Nonlinear Guidance Logic for Trajectory Tracking,"
 *    Proceedings of the AIAA Guidance, Navigation and Control
 *    Conference, Aug 2004. AIAA-2004-4900.
 *
 * Original implementation for total energy control class:
 *    Paul Riseborough and Andrew Tridgell, 2013 (code in lib/external_lgpl)
 *
 * More details and acknowledgements in the referenced library headers.
 *
 * @author Lorenz Meier <lm@inf.ethz.ch>
 * @author Thomas Gubler <thomasgubler@gmail.com>
 */

#include <nuttx/config.h>
#include <stdio.h>
#include <stdlib.h>
#include <string.h>
#include <unistd.h>
#include <fcntl.h>
#include <errno.h>
#include <math.h>
#include <poll.h>
#include <time.h>
#include <drivers/drv_hrt.h>
#include <drivers/drv_accel.h>
#include <arch/board/board.h>
#include <uORB/uORB.h>
#include <uORB/topics/airspeed.h>
#include <uORB/topics/vehicle_global_position.h>
#include <uORB/topics/position_setpoint_triplet.h>
#include <uORB/topics/vehicle_attitude_setpoint.h>
#include <uORB/topics/manual_control_setpoint.h>
#include <uORB/topics/actuator_controls.h>
#include <uORB/topics/vehicle_rates_setpoint.h>
#include <uORB/topics/vehicle_attitude.h>
#include <uORB/topics/vehicle_control_mode.h>
#include <uORB/topics/navigation_capabilities.h>
#include <uORB/topics/sensor_combined.h>
#include <uORB/topics/parameter_update.h>
#include <systemlib/param/param.h>
#include <systemlib/err.h>
#include <systemlib/pid/pid.h>
#include <geo/geo.h>
#include <systemlib/perf_counter.h>
#include <systemlib/systemlib.h>
#include <mathlib/mathlib.h>
#include <mavlink/mavlink_log.h>
#include <launchdetection/LaunchDetector.h>
#include <ecl/l1/ecl_l1_pos_controller.h>
#include <external_lgpl/tecs/tecs.h>
#include <drivers/drv_range_finder.h>
#include "landingslope.h"
#include "mtecs/mTecs.h"

static int	_control_task = -1;			/**< task handle for sensor task */


/**
 * L1 control app start / stop handling function
 *
 * @ingroup apps
 */
extern "C" __EXPORT int fw_pos_control_l1_main(int argc, char *argv[]);

using namespace launchdetection;

class FixedwingPositionControl
{
public:
	/**
	 * Constructor
	 */
	FixedwingPositionControl();

	/**
	 * Destructor, also kills the sensors task.
	 */
	~FixedwingPositionControl();

	/**
	 * Start the sensors task.
	 *
	 * @return	OK on success.
	 */
	static int	start();

	/**
	 * Task status
	 *
	 * @return	true if the mainloop is running
	 */
	bool		task_running() { return _task_running; }

private:
	int		_mavlink_fd;

	bool		_task_should_exit;		/**< if true, sensor task should exit */
	bool		_task_running;			/**< if true, task is running in its mainloop */

	int		_global_pos_sub;
	int		_pos_sp_triplet_sub;
	int		_att_sub;			/**< vehicle attitude subscription */
	int		_airspeed_sub;			/**< airspeed subscription */
	int		_control_mode_sub;		/**< control mode subscription */
	int		_vehicle_status_sub;		/**< vehicle status subscription */
	int 		_params_sub;			/**< notification of parameter updates */
	int 		_manual_control_sub;		/**< notification of manual control updates */
	int		_sensor_combined_sub;		/**< for body frame accelerations */
	int		_range_finder_sub;		/**< range finder subscription */

	orb_advert_t	_attitude_sp_pub;		/**< attitude setpoint */
	orb_advert_t	_tecs_status_pub;		/**< TECS status publication */
	orb_advert_t	_nav_capabilities_pub;		/**< navigation capabilities publication */

	struct vehicle_attitude_s			_att;				/**< vehicle attitude */
	struct vehicle_attitude_setpoint_s		_att_sp;			/**< vehicle attitude setpoint */
	struct navigation_capabilities_s		_nav_capabilities;		/**< navigation capabilities */
	struct manual_control_setpoint_s		_manual;			/**< r/c channel data */
	struct airspeed_s				_airspeed;			/**< airspeed */
	struct vehicle_control_mode_s			_control_mode;			/**< control mode */
	struct vehicle_status_s				_vehicle_status;		/**< vehicle status */
	struct vehicle_global_position_s		_global_pos;			/**< global vehicle position */
	struct position_setpoint_triplet_s		_pos_sp_triplet;		/**< triplet of mission items */
	struct sensor_combined_s			_sensor_combined;		/**< for body frame accelerations */
	struct range_finder_report 			_range_finder;			/**< range finder report */

	perf_counter_t	_loop_perf;			/**< loop performance counter */

	/* land states */
	/* not in non-abort mode for landing yet */
	bool land_noreturn_horizontal;
	bool land_noreturn_vertical;
	bool land_stayonground;
	bool land_motor_lim;
	bool land_onslope;

	/* takeoff/launch states */
	LaunchDetectionResult launch_detection_state;

	bool last_manual;				///< true if the last iteration was in manual mode (used to determine when a reset is needed)

	/* Landingslope object */
	Landingslope landingslope;
	float flare_curve_alt_rel_last;

	/* heading hold */
	float target_bearing;

	/* Launch detection */
	launchdetection::LaunchDetector launchDetector;

	/* throttle and airspeed states */
	float _airspeed_error;				///< airspeed error to setpoint in m/s
	bool _airspeed_valid;				///< flag if a valid airspeed estimate exists
	uint64_t _airspeed_last_valid;			///< last time airspeed was valid. Used to detect sensor failures
	float _groundspeed_undershoot;			///< ground speed error to min. speed in m/s
	bool _global_pos_valid;				///< global position is valid
	math::Matrix<3, 3> _R_nb;			///< current attitude

	ECL_L1_Pos_Controller				_l1_control;
	TECS						_tecs;
	fwPosctrl::mTecs				_mTecs;
	bool						_was_pos_control_mode;

	struct {
		float l1_period;
		float l1_damping;

		float time_const;
		float time_const_throt;
		float min_sink_rate;
		float max_sink_rate;
		float max_climb_rate;
		float climbout_diff;
		float heightrate_p;
		float heightrate_ff;
		float speedrate_p;
		float throttle_damp;
		float integrator_gain;
		float vertical_accel_limit;
		float height_comp_filter_omega;
		float speed_comp_filter_omega;
		float roll_throttle_compensation;
		float speed_weight;
		float pitch_damping;

		float airspeed_min;
		float airspeed_trim;
		float airspeed_max;

		float pitch_limit_min;
		float pitch_limit_max;
		float roll_limit;
		float throttle_min;
		float throttle_max;
		float throttle_cruise;
		float throttle_slew_max;

		float throttle_land_max;

		float land_slope_angle;
		float land_H1_virt;
		float land_flare_alt_relative;
		float land_thrust_lim_alt_relative;
		float land_heading_hold_horizontal_distance;
		float range_finder_rel_alt;

	}		_parameters;			/**< local copies of interesting parameters */

	struct {

		param_t l1_period;
		param_t l1_damping;

		param_t time_const;
		param_t time_const_throt;
		param_t min_sink_rate;
		param_t max_sink_rate;
		param_t max_climb_rate;
		param_t climbout_diff;
		param_t heightrate_p;
		param_t heightrate_ff;
		param_t speedrate_p;
		param_t throttle_damp;
		param_t integrator_gain;
		param_t vertical_accel_limit;
		param_t height_comp_filter_omega;
		param_t speed_comp_filter_omega;
		param_t roll_throttle_compensation;
		param_t speed_weight;
		param_t pitch_damping;

		param_t airspeed_min;
		param_t airspeed_trim;
		param_t airspeed_max;

		param_t pitch_limit_min;
		param_t pitch_limit_max;
		param_t roll_limit;
		param_t throttle_min;
		param_t throttle_max;
		param_t throttle_cruise;
		param_t throttle_slew_max;

		param_t throttle_land_max;

		param_t land_slope_angle;
		param_t land_H1_virt;
		param_t land_flare_alt_relative;
		param_t land_thrust_lim_alt_relative;
		param_t land_heading_hold_horizontal_distance;
		param_t range_finder_rel_alt;

	}		_parameter_handles;		/**< handles for interesting parameters */


	/**
	 * Update our local parameter cache.
	 */
	int		parameters_update();

	/**
	 * Update control outputs
	 *
	 */
	void		control_update();

	/**
	 * Check for changes in control mode
	 */
	void		vehicle_control_mode_poll();

	/**
	 * Check for changes in vehicle status.
	 */
	void		vehicle_status_poll();

	/**
	 * Check for airspeed updates.
	 */
	bool		vehicle_airspeed_poll();

	/**
	 * Check for range finder updates.
	 */
	bool		range_finder_poll();


	/**
	 * Check for position updates.
	 */
	void		vehicle_attitude_poll();

	/**
	 * Check for accel updates.
	 */
	void		vehicle_sensor_combined_poll();

	/**
	 * Check for set triplet updates.
	 */
	void		vehicle_setpoint_poll();

	/**
	 * Publish navigation capabilities
	 */
	void navigation_capabilities_publish();

	/**
	 * Get the relative alt either from the difference between estimate and waypoint or from the laser range finder
	 */
	float get_relative_landingalt(float land_setpoint_alt, float current_alt, const struct range_finder_report &range_finder, float range_finder_use_relative_alt);

	/**
	 * Control position.
	 */
	bool		control_position(const math::Vector<2> &global_pos, const math::Vector<3> &ground_speed,
					 const struct position_setpoint_triplet_s &_pos_sp_triplet);

	float calculate_target_airspeed(float airspeed_demand);
	void calculate_gndspeed_undershoot(const math::Vector<2> &current_position, const math::Vector<2> &ground_speed_2d, const struct position_setpoint_triplet_s &pos_sp_triplet);

	/**
	 * Shim for calling task_main from task_create.
	 */
	static void	task_main_trampoline(int argc, char *argv[]);

	/**
	 * Main sensor collection task.
	 */
	void		task_main();

	/*
	 * Reset takeoff state
	 */
	void reset_takeoff_state();

	/*
	 * Reset landing state
	 */
	void reset_landing_state();

	/*
	 * Call TECS : a wrapper function to call one of the TECS implementations (mTECS is called only if enabled via parameter)
	 * XXX need to clean up/remove this function once mtecs fully replaces TECS
	 */
	void tecs_update_pitch_throttle(float alt_sp, float v_sp, float eas2tas,
			float pitch_min_rad, float pitch_max_rad,
			float throttle_min, float throttle_max, float throttle_cruise,
			bool climbout_mode, float climbout_pitch_min_rad,
			float altitude,
			const math::Vector<3> &ground_speed,
			tecs_mode mode = TECS_MODE_NORMAL,
			bool pitch_max_special = false);

};

namespace l1_control
{

/* oddly, ERROR is not defined for c++ */
#ifdef ERROR
# undef ERROR
#endif
static const int ERROR = -1;

FixedwingPositionControl	*g_control = nullptr;
}

FixedwingPositionControl::FixedwingPositionControl() :

	_mavlink_fd(-1),
	_task_should_exit(false),
	_task_running(false),

/* subscriptions */
	_global_pos_sub(-1),
	_pos_sp_triplet_sub(-1),
	_att_sub(-1),
	_airspeed_sub(-1),
	_control_mode_sub(-1),
	_vehicle_status_sub(-1),
	_params_sub(-1),
	_manual_control_sub(-1),
	_sensor_combined_sub(-1),
	_range_finder_sub(-1),

/* publications */
	_attitude_sp_pub(-1),
	_tecs_status_pub(-1),
	_nav_capabilities_pub(-1),

/* states */
	_att(),
	_att_sp(),
	_nav_capabilities(),
	_manual(),
	_airspeed(),
	_control_mode(),
	_vehicle_status(),
	_global_pos(),
	_pos_sp_triplet(),
	_sensor_combined(),
	_range_finder(),

/* performance counters */
	_loop_perf(perf_alloc(PC_ELAPSED, "fw l1 control")),

	land_noreturn_horizontal(false),
	land_noreturn_vertical(false),
	land_stayonground(false),
	land_motor_lim(false),
	land_onslope(false),
	launch_detection_state(LAUNCHDETECTION_RES_NONE),
	last_manual(false),
	landingslope(),
	flare_curve_alt_rel_last(0.0f),
	target_bearing(0.0f),
	launchDetector(),
	_airspeed_error(0.0f),
	_airspeed_valid(false),
	_airspeed_last_valid(0),
	_groundspeed_undershoot(0.0f),
	_global_pos_valid(false),
	_l1_control(),
	_mTecs(),
	_was_pos_control_mode(false)
{
	_nav_capabilities.turn_distance = 0.0f;

	_parameter_handles.l1_period = param_find("FW_L1_PERIOD");
	_parameter_handles.l1_damping = param_find("FW_L1_DAMPING");

	_parameter_handles.airspeed_min = param_find("FW_AIRSPD_MIN");
	_parameter_handles.airspeed_trim = param_find("FW_AIRSPD_TRIM");
	_parameter_handles.airspeed_max = param_find("FW_AIRSPD_MAX");

	_parameter_handles.pitch_limit_min = param_find("FW_P_LIM_MIN");
	_parameter_handles.pitch_limit_max = param_find("FW_P_LIM_MAX");
	_parameter_handles.roll_limit = param_find("FW_R_LIM");
	_parameter_handles.throttle_min = param_find("FW_THR_MIN");
	_parameter_handles.throttle_max = param_find("FW_THR_MAX");
	_parameter_handles.throttle_slew_max = param_find("FW_THR_SLEW_MAX");
	_parameter_handles.throttle_cruise = param_find("FW_THR_CRUISE");
	_parameter_handles.throttle_land_max = param_find("FW_THR_LND_MAX");

	_parameter_handles.land_slope_angle = param_find("FW_LND_ANG");
	_parameter_handles.land_H1_virt = param_find("FW_LND_HVIRT");
	_parameter_handles.land_flare_alt_relative = param_find("FW_LND_FLALT");
	_parameter_handles.land_thrust_lim_alt_relative = param_find("FW_LND_TLALT");
	_parameter_handles.land_heading_hold_horizontal_distance = param_find("FW_LND_HHDIST");
	_parameter_handles.range_finder_rel_alt = param_find("FW_LND_RFRALT");

	_parameter_handles.time_const = 			param_find("FW_T_TIME_CONST");
	_parameter_handles.time_const_throt = 			param_find("FW_T_THRO_CONST");
	_parameter_handles.min_sink_rate = 			param_find("FW_T_SINK_MIN");
	_parameter_handles.max_sink_rate =			param_find("FW_T_SINK_MAX");
	_parameter_handles.max_climb_rate =			param_find("FW_T_CLMB_MAX");
	_parameter_handles.climbout_diff =			param_find("FW_CLMBOUT_DIFF");
	_parameter_handles.throttle_damp = 			param_find("FW_T_THR_DAMP");
	_parameter_handles.integrator_gain =			param_find("FW_T_INTEG_GAIN");
	_parameter_handles.vertical_accel_limit =		param_find("FW_T_VERT_ACC");
	_parameter_handles.height_comp_filter_omega =		param_find("FW_T_HGT_OMEGA");
	_parameter_handles.speed_comp_filter_omega =		param_find("FW_T_SPD_OMEGA");
	_parameter_handles.roll_throttle_compensation = 	param_find("FW_T_RLL2THR");
	_parameter_handles.speed_weight = 			param_find("FW_T_SPDWEIGHT");
	_parameter_handles.pitch_damping = 			param_find("FW_T_PTCH_DAMP");
	_parameter_handles.heightrate_p =			param_find("FW_T_HRATE_P");
	_parameter_handles.heightrate_ff =			param_find("FW_T_HRATE_FF");
	_parameter_handles.speedrate_p =			param_find("FW_T_SRATE_P");

	/* fetch initial parameter values */
	parameters_update();
}

FixedwingPositionControl::~FixedwingPositionControl()
{
	if (_control_task != -1) {

		/* task wakes up every 100ms or so at the longest */
		_task_should_exit = true;

		/* wait for a second for the task to quit at our request */
		unsigned i = 0;

		do {
			/* wait 20ms */
			usleep(20000);

			/* if we have given up, kill it */
			if (++i > 50) {
				task_delete(_control_task);
				break;
			}
		} while (_control_task != -1);
	}

	l1_control::g_control = nullptr;
}

int
FixedwingPositionControl::parameters_update()
{

	/* L1 control parameters */
	param_get(_parameter_handles.l1_damping, &(_parameters.l1_damping));
	param_get(_parameter_handles.l1_period, &(_parameters.l1_period));

	param_get(_parameter_handles.airspeed_min, &(_parameters.airspeed_min));
	param_get(_parameter_handles.airspeed_trim, &(_parameters.airspeed_trim));
	param_get(_parameter_handles.airspeed_max, &(_parameters.airspeed_max));

	param_get(_parameter_handles.pitch_limit_min, &(_parameters.pitch_limit_min));
	param_get(_parameter_handles.pitch_limit_max, &(_parameters.pitch_limit_max));
	param_get(_parameter_handles.roll_limit, &(_parameters.roll_limit));
	param_get(_parameter_handles.throttle_min, &(_parameters.throttle_min));
	param_get(_parameter_handles.throttle_max, &(_parameters.throttle_max));
	param_get(_parameter_handles.throttle_cruise, &(_parameters.throttle_cruise));
	param_get(_parameter_handles.throttle_slew_max, &(_parameters.throttle_slew_max));

	param_get(_parameter_handles.throttle_land_max, &(_parameters.throttle_land_max));

	param_get(_parameter_handles.time_const, &(_parameters.time_const));
	param_get(_parameter_handles.time_const_throt, &(_parameters.time_const_throt));
	param_get(_parameter_handles.min_sink_rate, &(_parameters.min_sink_rate));
	param_get(_parameter_handles.max_sink_rate, &(_parameters.max_sink_rate));
	param_get(_parameter_handles.throttle_damp, &(_parameters.throttle_damp));
	param_get(_parameter_handles.integrator_gain, &(_parameters.integrator_gain));
	param_get(_parameter_handles.vertical_accel_limit, &(_parameters.vertical_accel_limit));
	param_get(_parameter_handles.height_comp_filter_omega, &(_parameters.height_comp_filter_omega));
	param_get(_parameter_handles.speed_comp_filter_omega, &(_parameters.speed_comp_filter_omega));
	param_get(_parameter_handles.roll_throttle_compensation, &(_parameters.roll_throttle_compensation));
	param_get(_parameter_handles.speed_weight, &(_parameters.speed_weight));
	param_get(_parameter_handles.pitch_damping, &(_parameters.pitch_damping));
	param_get(_parameter_handles.max_climb_rate, &(_parameters.max_climb_rate));
	param_get(_parameter_handles.climbout_diff, &(_parameters.climbout_diff));

	param_get(_parameter_handles.heightrate_p, &(_parameters.heightrate_p));
	param_get(_parameter_handles.heightrate_ff, &(_parameters.heightrate_ff));
	param_get(_parameter_handles.speedrate_p, &(_parameters.speedrate_p));

	param_get(_parameter_handles.land_slope_angle, &(_parameters.land_slope_angle));
	param_get(_parameter_handles.land_H1_virt, &(_parameters.land_H1_virt));
	param_get(_parameter_handles.land_flare_alt_relative, &(_parameters.land_flare_alt_relative));
	param_get(_parameter_handles.land_thrust_lim_alt_relative, &(_parameters.land_thrust_lim_alt_relative));

	/* check if negative value for 2/3 of flare altitude is set for throttle cut */
	if (_parameters.land_thrust_lim_alt_relative < 0.0f) {
		_parameters.land_thrust_lim_alt_relative = 0.66f * _parameters.land_flare_alt_relative;
	}

	param_get(_parameter_handles.land_heading_hold_horizontal_distance, &(_parameters.land_heading_hold_horizontal_distance));

	param_get(_parameter_handles.range_finder_rel_alt, &(_parameters.range_finder_rel_alt));

	_l1_control.set_l1_damping(_parameters.l1_damping);
	_l1_control.set_l1_period(_parameters.l1_period);
	_l1_control.set_l1_roll_limit(math::radians(_parameters.roll_limit));

	_tecs.set_time_const(_parameters.time_const);
	_tecs.set_time_const_throt(_parameters.time_const_throt);
	_tecs.set_min_sink_rate(_parameters.min_sink_rate);
	_tecs.set_max_sink_rate(_parameters.max_sink_rate);
	_tecs.set_throttle_damp(_parameters.throttle_damp);
	_tecs.set_throttle_slewrate(_parameters.throttle_slew_max);
	_tecs.set_integrator_gain(_parameters.integrator_gain);
	_tecs.set_vertical_accel_limit(_parameters.vertical_accel_limit);
	_tecs.set_height_comp_filter_omega(_parameters.height_comp_filter_omega);
	_tecs.set_speed_comp_filter_omega(_parameters.speed_comp_filter_omega);
	_tecs.set_roll_throttle_compensation(_parameters.roll_throttle_compensation);
	_tecs.set_speed_weight(_parameters.speed_weight);
	_tecs.set_pitch_damping(_parameters.pitch_damping);
	_tecs.set_indicated_airspeed_min(_parameters.airspeed_min);
	_tecs.set_indicated_airspeed_max(_parameters.airspeed_max);
	_tecs.set_max_climb_rate(_parameters.max_climb_rate);
	_tecs.set_heightrate_p(_parameters.heightrate_p);
	_tecs.set_heightrate_ff(_parameters.heightrate_ff);
	_tecs.set_speedrate_p(_parameters.speedrate_p);

	/* sanity check parameters */
	if (_parameters.airspeed_max < _parameters.airspeed_min ||
	    _parameters.airspeed_max < 5.0f ||
	    _parameters.airspeed_min > 100.0f ||
	    _parameters.airspeed_trim < _parameters.airspeed_min ||
	    _parameters.airspeed_trim > _parameters.airspeed_max) {
		warnx("error: airspeed parameters invalid");
		return 1;
	}

	/* Update the landing slope */
	landingslope.update(math::radians(_parameters.land_slope_angle), _parameters.land_flare_alt_relative, _parameters.land_thrust_lim_alt_relative, _parameters.land_H1_virt);

	/* Update and publish the navigation capabilities */
	_nav_capabilities.landing_slope_angle_rad = landingslope.landing_slope_angle_rad();
	_nav_capabilities.landing_horizontal_slope_displacement = landingslope.horizontal_slope_displacement();
	_nav_capabilities.landing_flare_length = landingslope.flare_length();
	navigation_capabilities_publish();

	/* Update Launch Detector Parameters */
	launchDetector.updateParams();

	/* Update the mTecs */
	_mTecs.updateParams();

	return OK;
}

void
FixedwingPositionControl::vehicle_control_mode_poll()
{
	bool updated;

	orb_check(_control_mode_sub, &updated);

	if (updated) {
		orb_copy(ORB_ID(vehicle_control_mode), _control_mode_sub, &_control_mode);
	}
}

void
FixedwingPositionControl::vehicle_status_poll()
{
	bool updated;

	orb_check(_vehicle_status_sub, &updated);

	if (updated) {
		orb_copy(ORB_ID(vehicle_status), _vehicle_status_sub, &_vehicle_status);
	}
}

bool
FixedwingPositionControl::vehicle_airspeed_poll()
{
	/* check if there is an airspeed update or if it timed out */
	bool airspeed_updated;
	orb_check(_airspeed_sub, &airspeed_updated);

	if (airspeed_updated) {
		orb_copy(ORB_ID(airspeed), _airspeed_sub, &_airspeed);
		_airspeed_valid = true;
		_airspeed_last_valid = hrt_absolute_time();

	} else {

		/* no airspeed updates for one second */
		if (_airspeed_valid && (hrt_absolute_time() - _airspeed_last_valid) > 1e6) {
			_airspeed_valid = false;
		}
	}

	/* update TECS state */
	_tecs.enable_airspeed(_airspeed_valid);

	return airspeed_updated;
}

bool
FixedwingPositionControl::range_finder_poll()
{
	/* check if there is a range finder measurement */
	bool range_finder_updated;
	orb_check(_range_finder_sub, &range_finder_updated);

	if (range_finder_updated) {
		orb_copy(ORB_ID(sensor_range_finder), _range_finder_sub, &_range_finder);
	}

	return range_finder_updated;
}

void
FixedwingPositionControl::vehicle_attitude_poll()
{
	/* check if there is a new position */
	bool att_updated;
	orb_check(_att_sub, &att_updated);

	if (att_updated) {
		orb_copy(ORB_ID(vehicle_attitude), _att_sub, &_att);

		/* set rotation matrix */
		for (int i = 0; i < 3; i++) for (int j = 0; j < 3; j++)
				_R_nb(i, j) = _att.R[i][j];
	}
}

void
FixedwingPositionControl::vehicle_sensor_combined_poll()
{
	/* check if there is a new position */
	bool sensors_updated;
	orb_check(_sensor_combined_sub, &sensors_updated);

	if (sensors_updated) {
		orb_copy(ORB_ID(sensor_combined), _sensor_combined_sub, &_sensor_combined);
	}
}

void
FixedwingPositionControl::vehicle_setpoint_poll()
{
	/* check if there is a new setpoint */
	bool pos_sp_triplet_updated;
	orb_check(_pos_sp_triplet_sub, &pos_sp_triplet_updated);

	if (pos_sp_triplet_updated) {
		orb_copy(ORB_ID(position_setpoint_triplet), _pos_sp_triplet_sub, &_pos_sp_triplet);
	}
}

void
FixedwingPositionControl::task_main_trampoline(int argc, char *argv[])
{
	l1_control::g_control = new FixedwingPositionControl();

	if (l1_control::g_control == nullptr) {
		warnx("OUT OF MEM");
		return;
	}

	/* only returns on exit */
	l1_control::g_control->task_main();
	delete l1_control::g_control;
	l1_control::g_control = nullptr;
}

float
FixedwingPositionControl::calculate_target_airspeed(float airspeed_demand)
{
	float airspeed;

	if (_airspeed_valid) {
		airspeed = _airspeed.true_airspeed_m_s;

	} else {
		airspeed = _parameters.airspeed_min + (_parameters.airspeed_max - _parameters.airspeed_min) / 2.0f;
	}

	/* cruise airspeed for all modes unless modified below */
	float target_airspeed = airspeed_demand;

	/* add minimum ground speed undershoot (only non-zero in presence of sufficient wind) */
	target_airspeed += _groundspeed_undershoot;

	if (0/* throttle nudging enabled */) {
		//target_airspeed += nudge term.
	}

	/* sanity check: limit to range */
	target_airspeed = math::constrain(target_airspeed, _parameters.airspeed_min, _parameters.airspeed_max);

	/* plain airspeed error */
	_airspeed_error = target_airspeed - airspeed;

	return target_airspeed;
}

void
FixedwingPositionControl::calculate_gndspeed_undershoot(const math::Vector<2> &current_position, const math::Vector<2> &ground_speed_2d, const struct position_setpoint_triplet_s &pos_sp_triplet)
{

	if (pos_sp_triplet.current.valid && !(pos_sp_triplet.current.type == SETPOINT_TYPE_LOITER)) {

		/* rotate ground speed vector with current attitude */
		math::Vector<2> yaw_vector(_R_nb(0, 0), _R_nb(1, 0));
		yaw_vector.normalize();
		float ground_speed_body = yaw_vector * ground_speed_2d;

		/* The minimum desired ground speed is the minimum airspeed projected on to the ground using the altitude and horizontal difference between the waypoints if available*/
		float distance = 0.0f;
		float delta_altitude = 0.0f;
		if (pos_sp_triplet.previous.valid) {
			distance = get_distance_to_next_waypoint(pos_sp_triplet.previous.lat, pos_sp_triplet.previous.lon, pos_sp_triplet.current.lat, pos_sp_triplet.current.lon);
			delta_altitude = pos_sp_triplet.current.alt - pos_sp_triplet.previous.alt;
		} else {
			distance = get_distance_to_next_waypoint(current_position(0), current_position(1), pos_sp_triplet.current.lat, pos_sp_triplet.current.lon);
			delta_altitude = pos_sp_triplet.current.alt -  _global_pos.alt;
		}

		float ground_speed_desired = _parameters.airspeed_min * cosf(atan2f(delta_altitude, distance));


		/*
		 * Ground speed undershoot is the amount of ground velocity not reached
		 * by the plane. Consequently it is zero if airspeed is >= min ground speed
		 * and positive if airspeed < min ground speed.
		 *
		 * This error value ensures that a plane (as long as its throttle capability is
		 * not exceeded) travels towards a waypoint (and is not pushed more and more away
		 * by wind). Not countering this would lead to a fly-away.
		 */
		_groundspeed_undershoot = math::max(ground_speed_desired - ground_speed_body, 0.0f);

	} else {
		_groundspeed_undershoot = 0;
	}
}

void FixedwingPositionControl::navigation_capabilities_publish()
{
	if (_nav_capabilities_pub > 0) {
		orb_publish(ORB_ID(navigation_capabilities), _nav_capabilities_pub, &_nav_capabilities);
	} else {
		_nav_capabilities_pub = orb_advertise(ORB_ID(navigation_capabilities), &_nav_capabilities);
	}
}

float FixedwingPositionControl::get_relative_landingalt(float land_setpoint_alt, float current_alt, const struct range_finder_report &range_finder, float range_finder_use_relative_alt)
{
	float rel_alt_estimated = current_alt - land_setpoint_alt;

	/* only use range finder if:
	 * parameter (range_finder_use_relative_alt) > 0
	 * the measurement is valid
	 * the estimated relative altitude (from global altitude estimate and landing waypoint) <= range_finder_use_relative_alt
	 */
	if (range_finder_use_relative_alt < 0 || !range_finder.valid || range_finder.distance > range_finder_use_relative_alt ) {
		return rel_alt_estimated;
	}

	return range_finder.distance;

}

bool
FixedwingPositionControl::control_position(const math::Vector<2> &current_position, const math::Vector<3> &ground_speed,
		const struct position_setpoint_triplet_s &pos_sp_triplet)
{
	bool setpoint = true;

	math::Vector<2> ground_speed_2d = {ground_speed(0), ground_speed(1)};
	calculate_gndspeed_undershoot(current_position, ground_speed_2d, pos_sp_triplet);

	float eas2tas = 1.0f; // XXX calculate actual number based on current measurements

	/* filter speed and altitude for controller */
	math::Vector<3> accel_body(_sensor_combined.accelerometer_m_s2);
	math::Vector<3> accel_earth = _R_nb * accel_body;

	if (!_mTecs.getEnabled()) {
		_tecs.update_50hz(_global_pos.alt /* XXX might switch to alt err here */, _airspeed.indicated_airspeed_m_s, _R_nb, accel_body, accel_earth);
	}

	/* define altitude error */
	float altitude_error = _pos_sp_triplet.current.alt - _global_pos.alt;

	/* no throttle limit as default */
	float throttle_max = 1.0f;

	/* AUTONOMOUS FLIGHT */

	// XXX this should only execute if auto AND safety off (actuators active),
	// else integrators should be constantly reset.
	if (pos_sp_triplet.current.valid) {

		if (!_was_pos_control_mode) {
			/* reset integrators */
			if (_mTecs.getEnabled()) {
				_mTecs.resetIntegrators();
				_mTecs.resetDerivatives(_airspeed.true_airspeed_m_s);
			}
		}

		_was_pos_control_mode = true;

		/* get circle mode */
		bool was_circle_mode = _l1_control.circle_mode();

		/* restore speed weight, in case changed intermittently (e.g. in landing handling) */
		_tecs.set_speed_weight(_parameters.speed_weight);

		/* current waypoint (the one currently heading for) */
		math::Vector<2> next_wp((float)pos_sp_triplet.current.lat, (float)pos_sp_triplet.current.lon);

		/* current waypoint (the one currently heading for) */
		math::Vector<2> curr_wp((float)pos_sp_triplet.current.lat, (float)pos_sp_triplet.current.lon);

		/* Initialize attitude controller integrator reset flags to 0 */
		_att_sp.roll_reset_integral = false;
		_att_sp.pitch_reset_integral = false;
		_att_sp.yaw_reset_integral = false;

		/* previous waypoint */
		math::Vector<2> prev_wp;

		if (pos_sp_triplet.previous.valid) {
			prev_wp(0) = (float)pos_sp_triplet.previous.lat;
			prev_wp(1) = (float)pos_sp_triplet.previous.lon;

		} else {
			/*
			 * No valid previous waypoint, go for the current wp.
			 * This is automatically handled by the L1 library.
			 */
			prev_wp(0) = (float)pos_sp_triplet.current.lat;
			prev_wp(1) = (float)pos_sp_triplet.current.lon;

		}

		if (pos_sp_triplet.current.type == SETPOINT_TYPE_POSITION) {
			/* waypoint is a plain navigation waypoint */
			_l1_control.navigate_waypoints(prev_wp, curr_wp, current_position, ground_speed_2d);
			_att_sp.roll_body = _l1_control.nav_roll();
			_att_sp.yaw_body = _l1_control.nav_bearing();

			tecs_update_pitch_throttle(_pos_sp_triplet.current.alt, calculate_target_airspeed(_parameters.airspeed_trim), eas2tas,
						math::radians(_parameters.pitch_limit_min), math::radians(_parameters.pitch_limit_max),
						_parameters.throttle_min, _parameters.throttle_max, _parameters.throttle_cruise,
						false, math::radians(_parameters.pitch_limit_min), _global_pos.alt, ground_speed);

		} else if (pos_sp_triplet.current.type == SETPOINT_TYPE_LOITER) {

			/* waypoint is a loiter waypoint */
			_l1_control.navigate_loiter(curr_wp, current_position, pos_sp_triplet.current.loiter_radius,
						  pos_sp_triplet.current.loiter_direction, ground_speed_2d);
			_att_sp.roll_body = _l1_control.nav_roll();
			_att_sp.yaw_body = _l1_control.nav_bearing();

			tecs_update_pitch_throttle(_pos_sp_triplet.current.alt, calculate_target_airspeed(_parameters.airspeed_trim), eas2tas,
						math::radians(_parameters.pitch_limit_min), math::radians(_parameters.pitch_limit_max),
						_parameters.throttle_min, _parameters.throttle_max, _parameters.throttle_cruise,
						false, math::radians(_parameters.pitch_limit_min), _global_pos.alt, ground_speed);

		} else if (pos_sp_triplet.current.type == SETPOINT_TYPE_LAND) {

			float bearing_lastwp_currwp = get_bearing_to_next_waypoint(prev_wp(0), prev_wp(1), curr_wp(0), curr_wp(1));

			/* Horizontal landing control */
			/* switch to heading hold for the last meters, continue heading hold after */
			float wp_distance = get_distance_to_next_waypoint(current_position(0), current_position(1), curr_wp(0), curr_wp(1));
			//warnx("wp dist: %d, alt err: %d, noret: %s", (int)wp_distance, (int)altitude_error, (land_noreturn) ? "YES" : "NO");
			if (wp_distance < _parameters.land_heading_hold_horizontal_distance || land_noreturn_horizontal) {

				/* heading hold, along the line connecting this and the last waypoint */

				if (!land_noreturn_horizontal) {//set target_bearing in first occurrence
					if (pos_sp_triplet.previous.valid) {
						target_bearing = bearing_lastwp_currwp;
					} else {
						target_bearing = _att.yaw;
					}
					mavlink_log_info(_mavlink_fd, "#audio: Landing, heading hold");
				}

//					warnx("NORET: %d, target_bearing: %d, yaw: %d", (int)land_noreturn_horizontal, (int)math::degrees(target_bearing), (int)math::degrees(_att.yaw));

				_l1_control.navigate_heading(target_bearing, _att.yaw, ground_speed_2d);

				/* limit roll motion to prevent wings from touching the ground first */
				_att_sp.roll_body = math::constrain(_att_sp.roll_body, math::radians(-10.0f), math::radians(10.0f));

				land_noreturn_horizontal = true;

			} else {

				/* normal navigation */
				_l1_control.navigate_waypoints(prev_wp, curr_wp, current_position, ground_speed_2d);
			}

			_att_sp.roll_body = _l1_control.nav_roll();
			_att_sp.yaw_body = _l1_control.nav_bearing();


			/* Vertical landing control */
			//xxx: using the tecs altitude controller for slope control for now

//				/* do not go down too early */
//				if (wp_distance > 50.0f) {
//					altitude_error = (_global_triplet.current.alt + 25.0f) - _global_pos.alt;
//				}
			/* apply minimum pitch (flare) and limit roll if close to touch down, altitude error is negative (going down) */
			// XXX this could make a great param

			float flare_pitch_angle_rad = -math::radians(5.0f);//math::radians(pos_sp_triplet.current.param1)
			float throttle_land = _parameters.throttle_min + (_parameters.throttle_max - _parameters.throttle_min) * 0.1f;
			float airspeed_land = 1.3f * _parameters.airspeed_min;
			float airspeed_approach = 1.3f * _parameters.airspeed_min;

			/* Calculate distance (to landing waypoint) and altitude of last ordinary waypoint L */
			float L_altitude_rel = _pos_sp_triplet.previous.valid ? _pos_sp_triplet.previous.alt - _pos_sp_triplet.current.alt : 0.0f;

			float bearing_airplane_currwp = get_bearing_to_next_waypoint(current_position(0), current_position(1), curr_wp(0), curr_wp(1));
			float landing_slope_alt_rel_desired = landingslope.getLandingSlopeRelativeAltitudeSave(wp_distance, bearing_lastwp_currwp, bearing_airplane_currwp);

			float relative_alt = get_relative_landingalt(_pos_sp_triplet.current.alt, _global_pos.alt, _range_finder, _parameters.range_finder_rel_alt);

			if ( (relative_alt < landingslope.flare_relative_alt()) || land_noreturn_vertical) {  //checking for land_noreturn to avoid unwanted climb out

				/* land with minimal speed */

//					/* force TECS to only control speed with pitch, altitude is only implicitely controlled now */
//					_tecs.set_speed_weight(2.0f);

				/* kill the throttle if param requests it */
				throttle_max = _parameters.throttle_max;

				 if (relative_alt < landingslope.motor_lim_relative_alt() || land_motor_lim) {
					throttle_max = math::min(throttle_max, _parameters.throttle_land_max);
					if (!land_motor_lim) {
						land_motor_lim  = true;
						mavlink_log_info(_mavlink_fd, "#audio: Landing, limiting throttle");
					}

				 }

				float flare_curve_alt_rel = landingslope.getFlareCurveRelativeAltitudeSave(wp_distance, bearing_lastwp_currwp, bearing_airplane_currwp);

				/* avoid climbout */
				if ((flare_curve_alt_rel_last < flare_curve_alt_rel && land_noreturn_vertical) || land_stayonground)
				{
					flare_curve_alt_rel = 0.0f; // stay on ground
					land_stayonground = true;
				}

				tecs_update_pitch_throttle(_pos_sp_triplet.current.alt + flare_curve_alt_rel,
						calculate_target_airspeed(airspeed_land), eas2tas,
						flare_pitch_angle_rad, math::radians(15.0f),
						0.0f, throttle_max, throttle_land,
						false, flare_pitch_angle_rad,
						_pos_sp_triplet.current.alt + relative_alt, ground_speed,
						land_motor_lim ? TECS_MODE_LAND_THROTTLELIM : TECS_MODE_LAND);

				if (!land_noreturn_vertical) {
					mavlink_log_info(_mavlink_fd, "#audio: Landing, flaring");
					land_noreturn_vertical = true;
				}
				//warnx("Landing:  flare, _global_pos.alt  %.1f, flare_curve_alt %.1f, flare_curve_alt_last %.1f, flare_length %.1f, wp_distance %.1f", _global_pos.alt, flare_curve_alt, flare_curve_alt_last, flare_length, wp_distance);

				flare_curve_alt_rel_last = flare_curve_alt_rel;
			} else {

				 /* intersect glide slope:
				  * minimize speed to approach speed
				  * if current position is higher than the slope follow the glide slope (sink to the
				  * glide slope)
				  * also if the system captures the slope it should stay
				  * on the slope (bool land_onslope)
				  * if current position is below the slope continue at previous wp altitude
				  * until the intersection with slope
				  * */
				float altitude_desired_rel = relative_alt;
				if (relative_alt > landing_slope_alt_rel_desired || land_onslope) {
					/* stay on slope */
					altitude_desired_rel = landing_slope_alt_rel_desired;
					if (!land_onslope) {
						mavlink_log_info(_mavlink_fd, "#audio: Landing, on slope");
						land_onslope = true;
					}
				} else {
					/* continue horizontally */
					altitude_desired_rel =  _pos_sp_triplet.previous.valid ? L_altitude_rel : relative_alt;
				}

				tecs_update_pitch_throttle(_pos_sp_triplet.current.alt + altitude_desired_rel,
						calculate_target_airspeed(airspeed_approach), eas2tas,
						math::radians(_parameters.pitch_limit_min),
						math::radians(_parameters.pitch_limit_max),
						_parameters.throttle_min,
						_parameters.throttle_max,
						_parameters.throttle_cruise,
						false,
						math::radians(_parameters.pitch_limit_min),
						_pos_sp_triplet.current.alt + relative_alt,
						ground_speed);
			}

		} else if (pos_sp_triplet.current.type == SETPOINT_TYPE_TAKEOFF) {

			/* Perform launch detection */
			if (launchDetector.launchDetectionEnabled() &&
					launch_detection_state != LAUNCHDETECTION_RES_DETECTED_ENABLEMOTORS) {
				/* Inform user that launchdetection is running */
				static hrt_abstime last_sent = 0;
				if(hrt_absolute_time() - last_sent > 4e6) {
					mavlink_log_info(_mavlink_fd, "#audio: Launchdetection running");
					last_sent = hrt_absolute_time();
				}

				/* Detect launch */
				launchDetector.update(_sensor_combined.accelerometer_m_s2[0]);

				/* update our copy of the laucn detection state */
				launch_detection_state = launchDetector.getLaunchDetected();
			} else	{
				/* no takeoff detection --> fly */
				launch_detection_state = LAUNCHDETECTION_RES_DETECTED_ENABLEMOTORS;
			}

			/* Set control values depending on the detection state */
			if (launch_detection_state != LAUNCHDETECTION_RES_NONE) {
				/* Launch has been detected, hence we have to control the plane. */

				_l1_control.navigate_waypoints(prev_wp, curr_wp, current_position, ground_speed_2d);
				_att_sp.roll_body = _l1_control.nav_roll();
				_att_sp.yaw_body = _l1_control.nav_bearing();

				/* Select throttle: only in LAUNCHDETECTION_RES_DETECTED_ENABLEMOTORS we want to use
				 * full throttle, otherwise we use the preTakeOff Throttle */
				float takeoff_throttle = launch_detection_state !=
					LAUNCHDETECTION_RES_DETECTED_ENABLEMOTORS ?
					launchDetector.getThrottlePreTakeoff() : _parameters.throttle_max;

				/* select maximum pitch: the launchdetector may impose another limit for the pitch
				 * depending on the state of the launch */
				float takeoff_pitch_max_deg = launchDetector.getPitchMax(_parameters.pitch_limit_max);
				float takeoff_pitch_max_rad = math::radians(takeoff_pitch_max_deg);

				/* apply minimum pitch and limit roll if target altitude is not within climbout_diff
				 * meters */
				if (_parameters.climbout_diff > 0.001f && altitude_error > _parameters.climbout_diff) {

					/* enforce a minimum of 10 degrees pitch up on takeoff, or take parameter */
					tecs_update_pitch_throttle(_pos_sp_triplet.current.alt,
							calculate_target_airspeed(1.3f * _parameters.airspeed_min),
							eas2tas,
							math::radians(_parameters.pitch_limit_min),
							takeoff_pitch_max_rad,
							_parameters.throttle_min, takeoff_throttle,
							_parameters.throttle_cruise,
							true,
							math::max(math::radians(pos_sp_triplet.current.pitch_min),
							math::radians(10.0f)),
							_global_pos.alt,
							ground_speed,
							TECS_MODE_TAKEOFF,
							takeoff_pitch_max_deg != _parameters.pitch_limit_max);

					/* limit roll motion to ensure enough lift */
					_att_sp.roll_body = math::constrain(_att_sp.roll_body, math::radians(-15.0f),
							math::radians(15.0f));

				} else {
					tecs_update_pitch_throttle(_pos_sp_triplet.current.alt,
							calculate_target_airspeed(_parameters.airspeed_trim),
							eas2tas,
								math::radians(_parameters.pitch_limit_min),
								math::radians(_parameters.pitch_limit_max),
								_parameters.throttle_min,
								takeoff_throttle,
								_parameters.throttle_cruise,
								false,
								math::radians(_parameters.pitch_limit_min),
								_global_pos.alt,
								ground_speed);
				}
			} else {
				/* Tell the attitude controller to stop integrating while we are waiting
				 * for the launch */
				_att_sp.roll_reset_integral = true;
				_att_sp.pitch_reset_integral = true;
				_att_sp.yaw_reset_integral = true;

				/* Set default roll and pitch setpoints during detection phase */
				_att_sp.roll_body = 0.0f;
				_att_sp.pitch_body = math::max(math::radians(pos_sp_triplet.current.pitch_min),
						math::radians(10.0f));
			}

		}

		/* reset landing state */
		if (pos_sp_triplet.current.type != SETPOINT_TYPE_LAND) {
			reset_landing_state();
		}

		/* reset takeoff/launch state */
		if (pos_sp_triplet.current.type != SETPOINT_TYPE_TAKEOFF) {
			reset_takeoff_state();
		}

		if (was_circle_mode && !_l1_control.circle_mode()) {
			/* just kicked out of loiter, reset roll integrals */
			_att_sp.roll_reset_integral = true;
		}

	} else {

		_was_pos_control_mode = false;

		/** MANUAL FLIGHT **/

		/* no flight mode applies, do not publish an attitude setpoint */
		setpoint = false;

		/* reset landing and takeoff state */
		if (!last_manual) {
			reset_landing_state();
			reset_takeoff_state();
		}
	}

<<<<<<< HEAD
	if (_vehicle_status.engine_failure || _vehicle_status.engine_failure_cmd) {
		/* Set thrust to 0 to minimize damage */
		_att_sp.thrust = 0.0f;
	} else if (pos_sp_triplet.current.type == SETPOINT_TYPE_TAKEOFF &&
=======
	/* Copy thrust and pitch values from tecs
	 * making sure again that the correct thrust is used,
	 * without depending on library calls for safety reasons */
	if (pos_sp_triplet.current.type == SETPOINT_TYPE_TAKEOFF &&
>>>>>>> dd562772
			launch_detection_state != LAUNCHDETECTION_RES_DETECTED_ENABLEMOTORS) {
		 /* making sure again that the correct thrust is used,
		 * without depending on library calls */
		_att_sp.thrust = launchDetector.getThrottlePreTakeoff();
	} else {
		/* Copy thrust and pitch values from tecs */
		_att_sp.thrust = math::min(_mTecs.getEnabled() ? _mTecs.getThrottleSetpoint() :
				_tecs.get_throttle_demand(), throttle_max);
	}

	/* During a takeoff waypoint while waiting for launch the pitch sp is set
	 * already (not by tecs) */
	if (!(pos_sp_triplet.current.type == SETPOINT_TYPE_TAKEOFF &&
			launch_detection_state == LAUNCHDETECTION_RES_NONE)) {
		_att_sp.pitch_body = _mTecs.getEnabled() ? _mTecs.getPitchSetpoint() : _tecs.get_pitch_demand();
	}

	if (_control_mode.flag_control_position_enabled) {
		last_manual = false;
	} else {
		last_manual = true;
	}


	return setpoint;
}

void
FixedwingPositionControl::task_main()
{

	/*
	 * do subscriptions
	 */
	_global_pos_sub = orb_subscribe(ORB_ID(vehicle_global_position));
	_pos_sp_triplet_sub = orb_subscribe(ORB_ID(position_setpoint_triplet));
	_att_sub = orb_subscribe(ORB_ID(vehicle_attitude));
	_sensor_combined_sub = orb_subscribe(ORB_ID(sensor_combined));
	_control_mode_sub = orb_subscribe(ORB_ID(vehicle_control_mode));
	_vehicle_status_sub = orb_subscribe(ORB_ID(vehicle_status));
	_airspeed_sub = orb_subscribe(ORB_ID(airspeed));
	_params_sub = orb_subscribe(ORB_ID(parameter_update));
	_manual_control_sub = orb_subscribe(ORB_ID(manual_control_setpoint));
	_range_finder_sub = orb_subscribe(ORB_ID(sensor_range_finder));

	/* rate limit control mode updates to 5Hz */
	orb_set_interval(_control_mode_sub, 200);
	/* rate limit vehicle status updates to 5Hz */
	orb_set_interval(_vehicle_status_sub, 200);
	/* rate limit position updates to 50 Hz */
	orb_set_interval(_global_pos_sub, 20);

	/* abort on a nonzero return value from the parameter init */
	if (parameters_update()) {
		/* parameter setup went wrong, abort */
		warnx("aborting startup due to errors.");
		_task_should_exit = true;
	}

	/* wakeup source(s) */
	struct pollfd fds[2];

	/* Setup of loop */
	fds[0].fd = _params_sub;
	fds[0].events = POLLIN;
	fds[1].fd = _global_pos_sub;
	fds[1].events = POLLIN;

	_task_running = true;

	while (!_task_should_exit) {

		/* wait for up to 500ms for data */
		int pret = poll(&fds[0], (sizeof(fds) / sizeof(fds[0])), 100);

		/* timed out - periodic check for _task_should_exit, etc. */
		if (pret == 0)
			continue;

		/* this is undesirable but not much we can do - might want to flag unhappy status */
		if (pret < 0) {
			warn("poll error %d, %d", pret, errno);
			continue;
		}

		perf_begin(_loop_perf);

		/* check vehicle control mode for changes to publication state */
		vehicle_control_mode_poll();

		/* check vehicle status for changes to publication state */
		vehicle_status_poll();

		/* only update parameters if they changed */
		if (fds[0].revents & POLLIN) {
			/* read from param to clear updated flag */
			struct parameter_update_s update;
			orb_copy(ORB_ID(parameter_update), _params_sub, &update);

			/* update parameters from storage */
			parameters_update();
		}

		/* only run controller if position changed */
		if (fds[1].revents & POLLIN) {

			/* XXX Hack to get mavlink output going */
			if (_mavlink_fd < 0) {
				/* try to open the mavlink log device every once in a while */
				_mavlink_fd = open(MAVLINK_LOG_DEVICE, 0);
			}

			/* load local copies */
			orb_copy(ORB_ID(vehicle_global_position), _global_pos_sub, &_global_pos);

			// XXX add timestamp check
			_global_pos_valid = true;

			vehicle_attitude_poll();
			vehicle_setpoint_poll();
			vehicle_sensor_combined_poll();
			vehicle_airspeed_poll();
			range_finder_poll();
			// vehicle_baro_poll();

			math::Vector<3> ground_speed(_global_pos.vel_n, _global_pos.vel_e,  _global_pos.vel_d);
			math::Vector<2> current_position((float)_global_pos.lat, (float)_global_pos.lon);

			/*
			 * Attempt to control position, on success (= sensors present and not in manual mode),
			 * publish setpoint.
			 */
			if (control_position(current_position, ground_speed, _pos_sp_triplet)) {
				_att_sp.timestamp = hrt_absolute_time();

				/* lazily publish the setpoint only once available */
				if (_attitude_sp_pub > 0) {
					/* publish the attitude setpoint */
					orb_publish(ORB_ID(vehicle_attitude_setpoint), _attitude_sp_pub, &_att_sp);

				} else {
					/* advertise and publish */
					_attitude_sp_pub = orb_advertise(ORB_ID(vehicle_attitude_setpoint), &_att_sp);
				}

				/* XXX check if radius makes sense here */
				float turn_distance = _l1_control.switch_distance(100.0f);

				/* lazily publish navigation capabilities */
				if (fabsf(turn_distance - _nav_capabilities.turn_distance) > FLT_EPSILON && turn_distance > 0) {

					/* set new turn distance */
					_nav_capabilities.turn_distance = turn_distance;

					navigation_capabilities_publish();

				}

			}

		}

		perf_end(_loop_perf);
	}

	_task_running = false;

	warnx("exiting.\n");

	_control_task = -1;
	_exit(0);
}

void FixedwingPositionControl::reset_takeoff_state()
{
	launch_detection_state = LAUNCHDETECTION_RES_NONE;
	launchDetector.reset();
}

void FixedwingPositionControl::reset_landing_state()
{
	land_noreturn_horizontal = false;
	land_noreturn_vertical = false;
	land_stayonground = false;
	land_motor_lim = false;
	land_onslope = false;
}

void FixedwingPositionControl::tecs_update_pitch_throttle(float alt_sp, float v_sp, float eas2tas,
		float pitch_min_rad, float pitch_max_rad,
		float throttle_min, float throttle_max, float throttle_cruise,
		bool climbout_mode, float climbout_pitch_min_rad,
		float altitude,
		const math::Vector<3> &ground_speed,
		tecs_mode mode, bool pitch_max_special)
{
	if (_mTecs.getEnabled()) {
		/* Using mtecs library: prepare arguments for mtecs call */
		float flightPathAngle = 0.0f;
		float ground_speed_length = ground_speed.length();
		if (ground_speed_length > FLT_EPSILON) {
			flightPathAngle = -asinf(ground_speed(2)/ground_speed_length);
		}
		fwPosctrl::LimitOverride limitOverride;
		if (_vehicle_status.engine_failure || _vehicle_status.engine_failure_cmd) {
			/* Force the slow downwards spiral */
			limitOverride.enablePitchMinOverride(-1.0f);
			limitOverride.enablePitchMaxOverride(5.0f);

		} else if (climbout_mode) {
			limitOverride.enablePitchMinOverride(M_RAD_TO_DEG_F * climbout_pitch_min_rad);
		} else {
			limitOverride.disablePitchMinOverride();
		}

		if (pitch_max_special) {
			/* Use the maximum pitch from the argument */
			limitOverride.enablePitchMaxOverride(M_RAD_TO_DEG_F * pitch_max_rad);
		} else {
			/* use pitch max set by MT param */
			limitOverride.disablePitchMaxOverride();
		}
		_mTecs.updateAltitudeSpeed(flightPathAngle, altitude, alt_sp, _airspeed.true_airspeed_m_s, v_sp, mode,
				limitOverride);
	} else {
		if (_vehicle_status.engine_failure || _vehicle_status.engine_failure_cmd) {
			/* Force the slow downwards spiral */
			pitch_min_rad = M_DEG_TO_RAD_F * -1.0f;
			pitch_max_rad = M_DEG_TO_RAD_F * 5.0f;
		}

/* No underspeed protection in landing mode */
		_tecs.set_detect_underspeed_enabled(!(mode == TECS_MODE_LAND || mode == TECS_MODE_LAND_THROTTLELIM));

		/* Using tecs library */
		_tecs.update_pitch_throttle(_R_nb, _att.pitch, altitude, alt_sp, v_sp,
					    _airspeed.indicated_airspeed_m_s, eas2tas,
					    climbout_mode, climbout_pitch_min_rad,
					    throttle_min, throttle_max, throttle_cruise,
					    pitch_min_rad, pitch_max_rad);

		struct TECS::tecs_state s;
		_tecs.get_tecs_state(s);

		struct tecs_status_s t;

		t.timestamp = s.timestamp;

		switch (s.mode) {
			case TECS::ECL_TECS_MODE_NORMAL:
				t.mode = TECS_MODE_NORMAL;
				break;
			case TECS::ECL_TECS_MODE_UNDERSPEED:
				t.mode = TECS_MODE_UNDERSPEED;
				break;
			case TECS::ECL_TECS_MODE_BAD_DESCENT:
				t.mode = TECS_MODE_BAD_DESCENT;
				break;
			case TECS::ECL_TECS_MODE_CLIMBOUT:
				t.mode = TECS_MODE_CLIMBOUT;
				break;
		}

		t.altitudeSp			= s.hgt_dem;
		t.altitude_filtered		= s.hgt;
		t.airspeedSp			= s.spd_dem;
		t.airspeed_filtered		= s.spd;

		t.flightPathAngleSp		= s.dhgt_dem;
		t.flightPathAngle		= s.dhgt;
		t.flightPathAngleFiltered	= s.dhgt;

		t.airspeedDerivativeSp		= s.dspd_dem;
		t.airspeedDerivative		= s.dspd;

		t.totalEnergyRateSp		= s.thr;
		t.totalEnergyRate		= s.ithr;
		t.energyDistributionRateSp	= s.ptch;
		t.energyDistributionRate	= s.iptch;

		if (_tecs_status_pub > 0) {
			orb_publish(ORB_ID(tecs_status), _tecs_status_pub, &t);
		} else {
			_tecs_status_pub = orb_advertise(ORB_ID(tecs_status), &t);
		}
	}
}

int
FixedwingPositionControl::start()
{
	ASSERT(_control_task == -1);

	/* start the task */
	_control_task = task_spawn_cmd("fw_pos_control_l1",
				       SCHED_DEFAULT,
				       SCHED_PRIORITY_MAX - 5,
				       2000,
				       (main_t)&FixedwingPositionControl::task_main_trampoline,
				       nullptr);

	if (_control_task < 0) {
		warn("task start failed");
		return -errno;
	}

	return OK;
}

int fw_pos_control_l1_main(int argc, char *argv[])
{
	if (argc < 1)
		errx(1, "usage: fw_pos_control_l1 {start|stop|status}");

	if (!strcmp(argv[1], "start")) {

		if (l1_control::g_control != nullptr)
			errx(1, "already running");

		if (OK != FixedwingPositionControl::start()) {
			err(1, "start failed");
		}

		/* avoid memory fragmentation by not exiting start handler until the task has fully started */
		while (l1_control::g_control == nullptr || !l1_control::g_control->task_running()) {
			usleep(50000);
			printf(".");
			fflush(stdout);
		}
		printf("\n");

		exit(0);
	}

	if (!strcmp(argv[1], "stop")) {
		if (l1_control::g_control == nullptr)
			errx(1, "not running");

		delete l1_control::g_control;
		l1_control::g_control = nullptr;
		exit(0);
	}

	if (!strcmp(argv[1], "status")) {
		if (l1_control::g_control) {
			errx(0, "running");

		} else {
			errx(1, "not running");
		}
	}

	warnx("unrecognized command");
	return 1;
}<|MERGE_RESOLUTION|>--- conflicted
+++ resolved
@@ -1230,20 +1230,13 @@
 		}
 	}
 
-<<<<<<< HEAD
 	if (_vehicle_status.engine_failure || _vehicle_status.engine_failure_cmd) {
 		/* Set thrust to 0 to minimize damage */
 		_att_sp.thrust = 0.0f;
 	} else if (pos_sp_triplet.current.type == SETPOINT_TYPE_TAKEOFF &&
-=======
-	/* Copy thrust and pitch values from tecs
-	 * making sure again that the correct thrust is used,
-	 * without depending on library calls for safety reasons */
-	if (pos_sp_triplet.current.type == SETPOINT_TYPE_TAKEOFF &&
->>>>>>> dd562772
 			launch_detection_state != LAUNCHDETECTION_RES_DETECTED_ENABLEMOTORS) {
 		 /* making sure again that the correct thrust is used,
-		 * without depending on library calls */
+		 * without depending on library calls for safety reasons */
 		_att_sp.thrust = launchDetector.getThrottlePreTakeoff();
 	} else {
 		/* Copy thrust and pitch values from tecs */
