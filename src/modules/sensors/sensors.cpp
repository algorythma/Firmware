/****************************************************************************
 *
 *   Copyright (c) 2012-2014 PX4 Development Team. All rights reserved.
 *
 * Redistribution and use in source and binary forms, with or without
 * modification, are permitted provided that the following conditions
 * are met:
 *
 * 1. Redistributions of source code must retain the above copyright
 *    notice, this list of conditions and the following disclaimer.
 * 2. Redistributions in binary form must reproduce the above copyright
 *    notice, this list of conditions and the following disclaimer in
 *    the documentation and/or other materials provided with the
 *    distribution.
 * 3. Neither the name PX4 nor the names of its contributors may be
 *    used to endorse or promote products derived from this software
 *    without specific prior written permission.
 *
 * THIS SOFTWARE IS PROVIDED BY THE COPYRIGHT HOLDERS AND CONTRIBUTORS
 * "AS IS" AND ANY EXPRESS OR IMPLIED WARRANTIES, INCLUDING, BUT NOT
 * LIMITED TO, THE IMPLIED WARRANTIES OF MERCHANTABILITY AND FITNESS
 * FOR A PARTICULAR PURPOSE ARE DISCLAIMED. IN NO EVENT SHALL THE
 * COPYRIGHT OWNER OR CONTRIBUTORS BE LIABLE FOR ANY DIRECT, INDIRECT,
 * INCIDENTAL, SPECIAL, EXEMPLARY, OR CONSEQUENTIAL DAMAGES (INCLUDING,
 * BUT NOT LIMITED TO, PROCUREMENT OF SUBSTITUTE GOODS OR SERVICES; LOSS
 * OF USE, DATA, OR PROFITS; OR BUSINESS INTERRUPTION) HOWEVER CAUSED
 * AND ON ANY THEORY OF LIABILITY, WHETHER IN CONTRACT, STRICT
 * LIABILITY, OR TORT (INCLUDING NEGLIGENCE OR OTHERWISE) ARISING IN
 * ANY WAY OUT OF THE USE OF THIS SOFTWARE, EVEN IF ADVISED OF THE
 * POSSIBILITY OF SUCH DAMAGE.
 *
 ****************************************************************************/

/**
 * @file sensors.cpp
 * Sensor readout process.
 *
 * @author Lorenz Meier <lm@inf.ethz.ch>
 * @author Julian Oes <joes@student.ethz.ch>
 * @author Thomas Gubler <thomasgubler@student.ethz.ch>
 */

#include <nuttx/config.h>

#include <fcntl.h>
#include <poll.h>
#include <unistd.h>
#include <stdlib.h>
#include <string.h>
#include <stdbool.h>
#include <stdio.h>
#include <errno.h>
#include <math.h>
#include <mathlib/mathlib.h>

#include <nuttx/analog/adc.h>

#include <drivers/drv_hrt.h>
#include <drivers/drv_accel.h>
#include <drivers/drv_gyro.h>
#include <drivers/drv_mag.h>
#include <drivers/drv_baro.h>
#include <drivers/drv_rc_input.h>
#include <drivers/drv_adc.h>
#include <drivers/drv_airspeed.h>

#include <systemlib/systemlib.h>
#include <systemlib/param/param.h>
#include <systemlib/err.h>
#include <systemlib/perf_counter.h>
#include <conversion/rotation.h>

#include <systemlib/airspeed.h>

#include <uORB/uORB.h>
#include <uORB/topics/sensor_combined.h>
#include <uORB/topics/rc_channels.h>
#include <uORB/topics/manual_control_setpoint.h>
#include <uORB/topics/actuator_controls.h>
#include <uORB/topics/vehicle_control_mode.h>
#include <uORB/topics/parameter_update.h>
#include <uORB/topics/battery_status.h>
#include <uORB/topics/differential_pressure.h>
#include <uORB/topics/airspeed.h>

#define GYRO_HEALTH_COUNTER_LIMIT_ERROR 20   /* 40 ms downtime at 500 Hz update rate   */
#define ACC_HEALTH_COUNTER_LIMIT_ERROR  20   /* 40 ms downtime at 500 Hz update rate   */
#define MAGN_HEALTH_COUNTER_LIMIT_ERROR 100  /* 1000 ms downtime at 100 Hz update rate  */
#define BARO_HEALTH_COUNTER_LIMIT_ERROR 50   /* 500 ms downtime at 100 Hz update rate  */
#define ADC_HEALTH_COUNTER_LIMIT_ERROR  10   /* 100 ms downtime at 100 Hz update rate  */

#define GYRO_HEALTH_COUNTER_LIMIT_OK 5
#define ACC_HEALTH_COUNTER_LIMIT_OK  5
#define MAGN_HEALTH_COUNTER_LIMIT_OK 5
#define BARO_HEALTH_COUNTER_LIMIT_OK 5
#define ADC_HEALTH_COUNTER_LIMIT_OK  5

/**
 * Analog layout:
 * FMU:
 * IN2 - battery voltage
 * IN3 - battery current
 * IN4 - 5V sense
 * IN10 - spare (we could actually trim these from the set)
 * IN11 - spare (we could actually trim these from the set)
 * IN12 - spare (we could actually trim these from the set)
 * IN13 - aux1
 * IN14 - aux2
 * IN15 - pressure sensor
 *
 * IO:
 * IN4 - servo supply rail
 * IN5 - analog RSSI
 */

#ifdef CONFIG_ARCH_BOARD_PX4FMU_V1
#define ADC_BATTERY_VOLTAGE_CHANNEL	10
#define ADC_BATTERY_CURRENT_CHANNEL	-1
#define ADC_AIRSPEED_VOLTAGE_CHANNEL	11
#endif

#ifdef CONFIG_ARCH_BOARD_PX4FMU_V2
#define ADC_BATTERY_VOLTAGE_CHANNEL	2
#define ADC_BATTERY_CURRENT_CHANNEL	3
#define ADC_5V_RAIL_SENSE		4
#define ADC_AIRSPEED_VOLTAGE_CHANNEL	15
#endif

#define BATT_V_LOWPASS 0.001f
#define BATT_V_IGNORE_THRESHOLD 3.5f

/**
 * HACK - true temperature is much less than indicated temperature in baro,
 * subtract 5 degrees in an attempt to account for the electrical upheating of the PCB
 */
#define PCB_TEMP_ESTIMATE_DEG 5.0f

#define STICK_ON_OFF_LIMIT 0.75f

/**
 * Sensor app start / stop handling function
 *
 * @ingroup apps
 */
extern "C" __EXPORT int sensors_main(int argc, char *argv[]);

class Sensors
{
public:
	/**
	 * Constructor
	 */
	Sensors();

	/**
	 * Destructor, also kills the sensors task.
	 */
	~Sensors();

	/**
	 * Start the sensors task.
	 *
	 * @return		OK on success.
	 */
	int		start();

private:
	static const unsigned _rc_max_chan_count = RC_INPUT_MAX_CHANNELS;	/**< maximum number of r/c channels we handle */

	/**
	 * Get and limit value for specified RC function. Returns NAN if not mapped.
	 */
	float		get_rc_value(enum RC_CHANNELS_FUNCTION func, float min_value, float max_value);

	/**
	 * Get switch position for specified function.
	 */
	switch_pos_t	get_rc_switch_position(enum RC_CHANNELS_FUNCTION func);

	/**
	 * Gather and publish RC input data.
	 */
	void		rc_poll();

	/* XXX should not be here - should be own driver */
	int 		_fd_adc;			/**< ADC driver handle */
	hrt_abstime	_last_adc;			/**< last time we took input from the ADC */

	bool 		_task_should_exit;		/**< if true, sensor task should exit */
	int 		_sensors_task;			/**< task handle for sensor task */

	bool		_hil_enabled;			/**< if true, HIL is active */
	bool		_publishing;			/**< if true, we are publishing sensor data */

	int		_gyro_sub;			/**< raw gyro data subscription */
	int		_accel_sub;			/**< raw accel data subscription */
	int		_mag_sub;			/**< raw mag data subscription */
	int 		_rc_sub;			/**< raw rc channels data subscription */
	int		_baro_sub;			/**< raw baro data subscription */
	int		_airspeed_sub;			/**< airspeed subscription */
	int		_diff_pres_sub;			/**< raw differential pressure subscription */
	int		_vcontrol_mode_sub;			/**< vehicle control mode subscription */
	int 		_params_sub;			/**< notification of parameter updates */
	int 		_manual_control_sub;			/**< notification of manual control updates */

	orb_advert_t	_sensor_pub;			/**< combined sensor data topic */
	orb_advert_t	_manual_control_pub;		/**< manual control signal topic */
	orb_advert_t	_actuator_group_3_pub;		/**< manual control as actuator topic */
	orb_advert_t	_rc_pub;			/**< raw r/c control topic */
	orb_advert_t	_battery_pub;			/**< battery status */
	orb_advert_t	_airspeed_pub;			/**< airspeed */
	orb_advert_t	_diff_pres_pub;			/**< differential_pressure */

	perf_counter_t	_loop_perf;			/**< loop performance counter */

	struct rc_channels_s _rc;			/**< r/c channel data */
	struct manual_control_setpoint_s _manual;	/**< manual control setpoint */
	struct battery_status_s _battery_status;	/**< battery status */
	struct baro_report _barometer;			/**< barometer data */
	struct differential_pressure_s _diff_pres;
	struct airspeed_s _airspeed;

	math::Matrix<3,3>	_board_rotation;		/**< rotation matrix for the orientation that the board is mounted */
	math::Matrix<3,3>	_external_mag_rotation;		/**< rotation matrix for the orientation that an external mag is mounted */
	bool		_mag_is_external;		/**< true if the active mag is on an external board */

	uint64_t _battery_discharged;			/**< battery discharged current in mA*ms */
	hrt_abstime _battery_current_timestamp;	/**< timestamp of last battery current reading */

	struct {
		float min[_rc_max_chan_count];
		float trim[_rc_max_chan_count];
		float max[_rc_max_chan_count];
		float rev[_rc_max_chan_count];
		float dz[_rc_max_chan_count];
		float scaling_factor[_rc_max_chan_count];

		float gyro_offset[3];
		float gyro_scale[3];
		float mag_offset[3];
		float mag_scale[3];
		float accel_offset[3];
		float accel_scale[3];
		float diff_pres_offset_pa;
		float diff_pres_analog_enabled;

		int board_rotation;
		int external_mag_rotation;

		int rc_map_roll;
		int rc_map_pitch;
		int rc_map_yaw;
		int rc_map_throttle;

		int rc_map_mode_sw;
		int rc_map_return_sw;
		int rc_map_assisted_sw;
		int rc_map_mission_sw;

//		int rc_map_offboard_ctrl_mode_sw;

		int rc_map_flaps;

		int rc_map_aux1;
		int rc_map_aux2;
		int rc_map_aux3;
		int rc_map_aux4;
		int rc_map_aux5;

<<<<<<< HEAD
		int rc_fs_ch;
		int rc_fs_mode;
		float rc_fs_thr;
=======
		float rc_scale_roll;
		float rc_scale_pitch;
		float rc_scale_yaw;
		float rc_scale_flaps;

		int32_t rc_fs_thr;
>>>>>>> 3b5e6f98

		float battery_voltage_scaling;
		float battery_current_scaling;

	}		_parameters;			/**< local copies of interesting parameters */

	struct {
		param_t min[_rc_max_chan_count];
		param_t trim[_rc_max_chan_count];
		param_t max[_rc_max_chan_count];
		param_t rev[_rc_max_chan_count];
		param_t dz[_rc_max_chan_count];

		param_t gyro_offset[3];
		param_t gyro_scale[3];
		param_t accel_offset[3];
		param_t accel_scale[3];
		param_t mag_offset[3];
		param_t mag_scale[3];
		param_t diff_pres_offset_pa;
		param_t diff_pres_analog_enabled;

		param_t rc_map_roll;
		param_t rc_map_pitch;
		param_t rc_map_yaw;
		param_t rc_map_throttle;

		param_t rc_map_mode_sw;
		param_t rc_map_return_sw;
		param_t rc_map_assisted_sw;
		param_t rc_map_mission_sw;

//		param_t rc_map_offboard_ctrl_mode_sw;

		param_t rc_map_flaps;

		param_t rc_map_aux1;
		param_t rc_map_aux2;
		param_t rc_map_aux3;
		param_t rc_map_aux4;
		param_t rc_map_aux5;

<<<<<<< HEAD
		param_t rc_fs_ch;
		param_t rc_fs_mode;
=======
		param_t rc_scale_roll;
		param_t rc_scale_pitch;
		param_t rc_scale_yaw;
		param_t rc_scale_flaps;

>>>>>>> 3b5e6f98
		param_t rc_fs_thr;

		param_t battery_voltage_scaling;
		param_t battery_current_scaling;

		param_t board_rotation;
		param_t external_mag_rotation;

	}		_parameter_handles;		/**< handles for interesting parameters */


	/**
	 * Update our local parameter cache.
	 */
	int		parameters_update();

	/**
	 * Do accel-related initialisation.
	 */
	void		accel_init();

	/**
	 * Do gyro-related initialisation.
	 */
	void		gyro_init();

	/**
	 * Do mag-related initialisation.
	 */
	void		mag_init();

	/**
	 * Do baro-related initialisation.
	 */
	void		baro_init();

	/**
	 * Do adc-related initialisation.
	 */
	void		adc_init();

	/**
	 * Poll the accelerometer for updated data.
	 *
	 * @param raw			Combined sensor data structure into which
	 *				data should be returned.
	 */
	void		accel_poll(struct sensor_combined_s &raw);

	/**
	 * Poll the gyro for updated data.
	 *
	 * @param raw			Combined sensor data structure into which
	 *				data should be returned.
	 */
	void		gyro_poll(struct sensor_combined_s &raw);

	/**
	 * Poll the magnetometer for updated data.
	 *
	 * @param raw			Combined sensor data structure into which
	 *				data should be returned.
	 */
	void		mag_poll(struct sensor_combined_s &raw);

	/**
	 * Poll the barometer for updated data.
	 *
	 * @param raw			Combined sensor data structure into which
	 *				data should be returned.
	 */
	void		baro_poll(struct sensor_combined_s &raw);

	/**
	 * Poll the differential pressure sensor for updated data.
	 *
	 * @param raw			Combined sensor data structure into which
	 *				data should be returned.
	 */
	void		diff_pres_poll(struct sensor_combined_s &raw);

	/**
	 * Check for changes in vehicle control mode.
	 */
	void		vehicle_control_mode_poll();

	/**
	 * Check for changes in parameters.
	 */
	void 		parameter_update_poll(bool forced = false);

	/**
	 * Poll the ADC and update readings to suit.
	 *
	 * @param raw			Combined sensor data structure into which
	 *				data should be returned.
	 */
	void		adc_poll(struct sensor_combined_s &raw);

	/**
	 * Shim for calling task_main from task_create.
	 */
	static void	task_main_trampoline(int argc, char *argv[]);

	/**
	 * Main sensor collection task.
	 */
	void		task_main() __attribute__((noreturn));
};

namespace sensors
{

/* oddly, ERROR is not defined for c++ */
#ifdef ERROR
# undef ERROR
#endif
static const int ERROR = -1;

Sensors	*g_sensors = nullptr;
}

Sensors::Sensors() :
	_fd_adc(-1),
	_last_adc(0),

	_task_should_exit(false),
	_sensors_task(-1),
	_hil_enabled(false),
	_publishing(true),

/* subscriptions */
	_gyro_sub(-1),
	_accel_sub(-1),
	_mag_sub(-1),
	_rc_sub(-1),
	_baro_sub(-1),
	_vcontrol_mode_sub(-1),
	_params_sub(-1),
	_manual_control_sub(-1),

/* publications */
	_sensor_pub(-1),
	_manual_control_pub(-1),
	_actuator_group_3_pub(-1),
	_rc_pub(-1),
	_battery_pub(-1),
	_airspeed_pub(-1),
	_diff_pres_pub(-1),

/* performance counters */
	_loop_perf(perf_alloc(PC_ELAPSED, "sensor task update")),

	_mag_is_external(false),
	_battery_discharged(0),
	_battery_current_timestamp(0)
{
	memset(&_rc, 0, sizeof(_rc));
	memset(&_manual, 0, sizeof(_manual));

	/* set NANs instead of zeroes */
	_manual.roll = NAN;
	_manual.pitch = NAN;
	_manual.yaw = NAN;
	_manual.throttle = NAN;
	_manual.flaps = NAN;
	_manual.aux1 = NAN;
	_manual.aux2 = NAN;
	_manual.aux3 = NAN;
	_manual.aux4 = NAN;
	_manual.aux5 = NAN;

	_manual.signal_lost = true;

	/* basic r/c parameters */
	for (unsigned i = 0; i < _rc_max_chan_count; i++) {
		char nbuf[16];

		/* min values */
		sprintf(nbuf, "RC%d_MIN", i + 1);
		_parameter_handles.min[i] = param_find(nbuf);

		/* trim values */
		sprintf(nbuf, "RC%d_TRIM", i + 1);
		_parameter_handles.trim[i] = param_find(nbuf);

		/* max values */
		sprintf(nbuf, "RC%d_MAX", i + 1);
		_parameter_handles.max[i] = param_find(nbuf);

		/* channel reverse */
		sprintf(nbuf, "RC%d_REV", i + 1);
		_parameter_handles.rev[i] = param_find(nbuf);

		/* channel deadzone */
		sprintf(nbuf, "RC%d_DZ", i + 1);
		_parameter_handles.dz[i] = param_find(nbuf);

	}

	/* mandatory input switched, mapped to channels 1-4 per default */
	_parameter_handles.rc_map_roll 	= param_find("RC_MAP_ROLL");
	_parameter_handles.rc_map_pitch = param_find("RC_MAP_PITCH");
	_parameter_handles.rc_map_yaw 	= param_find("RC_MAP_YAW");
	_parameter_handles.rc_map_throttle = param_find("RC_MAP_THROTTLE");

	/* mandatory mode switches, mapped to channel 5 and 6 per default */
	_parameter_handles.rc_map_mode_sw = param_find("RC_MAP_MODE_SW");
	_parameter_handles.rc_map_return_sw = param_find("RC_MAP_RETURN_SW");

	_parameter_handles.rc_map_flaps = param_find("RC_MAP_FLAPS");

	/* optional mode switches, not mapped per default */
	_parameter_handles.rc_map_assisted_sw = param_find("RC_MAP_ASSIST_SW");
	_parameter_handles.rc_map_mission_sw = param_find("RC_MAP_MISSIO_SW");

//	_parameter_handles.rc_map_offboard_ctrl_mode_sw = param_find("RC_MAP_OFFB_SW");

	_parameter_handles.rc_map_aux1 = param_find("RC_MAP_AUX1");
	_parameter_handles.rc_map_aux2 = param_find("RC_MAP_AUX2");
	_parameter_handles.rc_map_aux3 = param_find("RC_MAP_AUX3");
	_parameter_handles.rc_map_aux4 = param_find("RC_MAP_AUX4");
	_parameter_handles.rc_map_aux5 = param_find("RC_MAP_AUX5");

	/* RC failsafe */
	_parameter_handles.rc_fs_thr = param_find("RC_FAILS_THR");

	/* gyro offsets */
	_parameter_handles.gyro_offset[0] = param_find("SENS_GYRO_XOFF");
	_parameter_handles.gyro_offset[1] = param_find("SENS_GYRO_YOFF");
	_parameter_handles.gyro_offset[2] = param_find("SENS_GYRO_ZOFF");
	_parameter_handles.gyro_scale[0] = param_find("SENS_GYRO_XSCALE");
	_parameter_handles.gyro_scale[1] = param_find("SENS_GYRO_YSCALE");
	_parameter_handles.gyro_scale[2] = param_find("SENS_GYRO_ZSCALE");

	/* accel offsets */
	_parameter_handles.accel_offset[0] = param_find("SENS_ACC_XOFF");
	_parameter_handles.accel_offset[1] = param_find("SENS_ACC_YOFF");
	_parameter_handles.accel_offset[2] = param_find("SENS_ACC_ZOFF");
	_parameter_handles.accel_scale[0] = param_find("SENS_ACC_XSCALE");
	_parameter_handles.accel_scale[1] = param_find("SENS_ACC_YSCALE");
	_parameter_handles.accel_scale[2] = param_find("SENS_ACC_ZSCALE");

	/* mag offsets */
	_parameter_handles.mag_offset[0] = param_find("SENS_MAG_XOFF");
	_parameter_handles.mag_offset[1] = param_find("SENS_MAG_YOFF");
	_parameter_handles.mag_offset[2] = param_find("SENS_MAG_ZOFF");

	_parameter_handles.mag_scale[0] = param_find("SENS_MAG_XSCALE");
	_parameter_handles.mag_scale[1] = param_find("SENS_MAG_YSCALE");
	_parameter_handles.mag_scale[2] = param_find("SENS_MAG_ZSCALE");

	/* Differential pressure offset */
	_parameter_handles.diff_pres_offset_pa = param_find("SENS_DPRES_OFF");
	_parameter_handles.diff_pres_analog_enabled = param_find("SENS_DPRES_ANA");

	_parameter_handles.battery_voltage_scaling = param_find("BAT_V_SCALING");
	_parameter_handles.battery_current_scaling = param_find("BAT_C_SCALING");

	/* rotations */
	_parameter_handles.board_rotation = param_find("SENS_BOARD_ROT");
	_parameter_handles.external_mag_rotation = param_find("SENS_EXT_MAG_ROT");

	/* fetch initial parameter values */
	parameters_update();
}

Sensors::~Sensors()
{
	if (_sensors_task != -1) {

		/* task wakes up every 100ms or so at the longest */
		_task_should_exit = true;

		/* wait for a second for the task to quit at our request */
		unsigned i = 0;

		do {
			/* wait 20ms */
			usleep(20000);

			/* if we have given up, kill it */
			if (++i > 50) {
				task_delete(_sensors_task);
				break;
			}
		} while (_sensors_task != -1);
	}

	sensors::g_sensors = nullptr;
}

int
Sensors::parameters_update()
{
	bool rc_valid = true;
	float tmpScaleFactor = 0.0f;
	float tmpRevFactor = 0.0f;

	/* rc values */
	for (unsigned int i = 0; i < _rc_max_chan_count; i++) {

		param_get(_parameter_handles.min[i], &(_parameters.min[i]));
		param_get(_parameter_handles.trim[i], &(_parameters.trim[i]));
		param_get(_parameter_handles.max[i], &(_parameters.max[i]));
		param_get(_parameter_handles.rev[i], &(_parameters.rev[i]));
		param_get(_parameter_handles.dz[i], &(_parameters.dz[i]));

		tmpScaleFactor = (1.0f / ((_parameters.max[i] - _parameters.min[i]) / 2.0f) * _parameters.rev[i]);
		tmpRevFactor = tmpScaleFactor * _parameters.rev[i];

		/* handle blowup in the scaling factor calculation */
		if (!isfinite(tmpScaleFactor) ||
		    (tmpRevFactor < 0.000001f) ||
		    (tmpRevFactor > 0.2f)) {
			warnx("RC chan %u not sane, scaling: %8.6f, rev: %d", i, tmpScaleFactor, (int)(_parameters.rev[i]));
			/* scaling factors do not make sense, lock them down */
			_parameters.scaling_factor[i] = 0.0f;
			rc_valid = false;

		} else {
			_parameters.scaling_factor[i] = tmpScaleFactor;
		}
	}

	/* handle wrong values */
	if (!rc_valid)
		warnx("WARNING     WARNING     WARNING\n\nRC CALIBRATION NOT SANE!\n\n");

	const char *paramerr = "FAIL PARM LOAD";

	/* channel mapping */
	if (param_get(_parameter_handles.rc_map_roll, &(_parameters.rc_map_roll)) != OK) {
		warnx(paramerr);
	}

	if (param_get(_parameter_handles.rc_map_pitch, &(_parameters.rc_map_pitch)) != OK) {
		warnx(paramerr);
	}

	if (param_get(_parameter_handles.rc_map_yaw, &(_parameters.rc_map_yaw)) != OK) {
		warnx(paramerr);
	}

	if (param_get(_parameter_handles.rc_map_throttle, &(_parameters.rc_map_throttle)) != OK) {
		warnx(paramerr);
	}

	if (param_get(_parameter_handles.rc_map_mode_sw, &(_parameters.rc_map_mode_sw)) != OK) {
		warnx(paramerr);
	}

	if (param_get(_parameter_handles.rc_map_return_sw, &(_parameters.rc_map_return_sw)) != OK) {
		warnx(paramerr);
	}

	if (param_get(_parameter_handles.rc_map_assisted_sw, &(_parameters.rc_map_assisted_sw)) != OK) {
		warnx(paramerr);
	}

	if (param_get(_parameter_handles.rc_map_mission_sw, &(_parameters.rc_map_mission_sw)) != OK) {
		warnx(paramerr);
	}

	if (param_get(_parameter_handles.rc_map_flaps, &(_parameters.rc_map_flaps)) != OK) {
		warnx(paramerr);
	}

//	if (param_get(_parameter_handles.rc_map_offboard_ctrl_mode_sw, &(_parameters.rc_map_offboard_ctrl_mode_sw)) != OK) {
//		warnx("Failed getting offboard control mode sw chan index");
//	}

	param_get(_parameter_handles.rc_map_aux1, &(_parameters.rc_map_aux1));
	param_get(_parameter_handles.rc_map_aux2, &(_parameters.rc_map_aux2));
	param_get(_parameter_handles.rc_map_aux3, &(_parameters.rc_map_aux3));
	param_get(_parameter_handles.rc_map_aux4, &(_parameters.rc_map_aux4));
	param_get(_parameter_handles.rc_map_aux5, &(_parameters.rc_map_aux5));
<<<<<<< HEAD
	param_get(_parameter_handles.rc_fs_ch, &(_parameters.rc_fs_ch));
	param_get(_parameter_handles.rc_fs_mode, &(_parameters.rc_fs_mode));
=======
	param_get(_parameter_handles.rc_scale_roll, &(_parameters.rc_scale_roll));
	param_get(_parameter_handles.rc_scale_pitch, &(_parameters.rc_scale_pitch));
	param_get(_parameter_handles.rc_scale_yaw, &(_parameters.rc_scale_yaw));
	param_get(_parameter_handles.rc_scale_flaps, &(_parameters.rc_scale_flaps));
>>>>>>> 3b5e6f98
	param_get(_parameter_handles.rc_fs_thr, &(_parameters.rc_fs_thr));

	/* update RC function mappings */
	_rc.function[THROTTLE] = _parameters.rc_map_throttle - 1;
	_rc.function[ROLL] = _parameters.rc_map_roll - 1;
	_rc.function[PITCH] = _parameters.rc_map_pitch - 1;
	_rc.function[YAW] = _parameters.rc_map_yaw - 1;

	_rc.function[MODE] = _parameters.rc_map_mode_sw - 1;
	_rc.function[RETURN] = _parameters.rc_map_return_sw - 1;
	_rc.function[ASSISTED] = _parameters.rc_map_assisted_sw - 1;
	_rc.function[MISSION] = _parameters.rc_map_mission_sw - 1;

	_rc.function[FLAPS] = _parameters.rc_map_flaps - 1;

//	_rc.function[OFFBOARD_MODE] = _parameters.rc_map_offboard_ctrl_mode_sw - 1;

	_rc.function[AUX_1] = _parameters.rc_map_aux1 - 1;
	_rc.function[AUX_2] = _parameters.rc_map_aux2 - 1;
	_rc.function[AUX_3] = _parameters.rc_map_aux3 - 1;
	_rc.function[AUX_4] = _parameters.rc_map_aux4 - 1;
	_rc.function[AUX_5] = _parameters.rc_map_aux5 - 1;

	/* gyro offsets */
	param_get(_parameter_handles.gyro_offset[0], &(_parameters.gyro_offset[0]));
	param_get(_parameter_handles.gyro_offset[1], &(_parameters.gyro_offset[1]));
	param_get(_parameter_handles.gyro_offset[2], &(_parameters.gyro_offset[2]));
	param_get(_parameter_handles.gyro_scale[0], &(_parameters.gyro_scale[0]));
	param_get(_parameter_handles.gyro_scale[1], &(_parameters.gyro_scale[1]));
	param_get(_parameter_handles.gyro_scale[2], &(_parameters.gyro_scale[2]));

	/* accel offsets */
	param_get(_parameter_handles.accel_offset[0], &(_parameters.accel_offset[0]));
	param_get(_parameter_handles.accel_offset[1], &(_parameters.accel_offset[1]));
	param_get(_parameter_handles.accel_offset[2], &(_parameters.accel_offset[2]));
	param_get(_parameter_handles.accel_scale[0], &(_parameters.accel_scale[0]));
	param_get(_parameter_handles.accel_scale[1], &(_parameters.accel_scale[1]));
	param_get(_parameter_handles.accel_scale[2], &(_parameters.accel_scale[2]));

	/* mag offsets */
	param_get(_parameter_handles.mag_offset[0], &(_parameters.mag_offset[0]));
	param_get(_parameter_handles.mag_offset[1], &(_parameters.mag_offset[1]));
	param_get(_parameter_handles.mag_offset[2], &(_parameters.mag_offset[2]));
	/* mag scaling */
	param_get(_parameter_handles.mag_scale[0], &(_parameters.mag_scale[0]));
	param_get(_parameter_handles.mag_scale[1], &(_parameters.mag_scale[1]));
	param_get(_parameter_handles.mag_scale[2], &(_parameters.mag_scale[2]));

	/* Airspeed offset */
	param_get(_parameter_handles.diff_pres_offset_pa, &(_parameters.diff_pres_offset_pa));
	param_get(_parameter_handles.diff_pres_analog_enabled, &(_parameters.diff_pres_analog_enabled));

	/* scaling of ADC ticks to battery voltage */
	if (param_get(_parameter_handles.battery_voltage_scaling, &(_parameters.battery_voltage_scaling)) != OK) {
		warnx(paramerr);
	}

	/* scaling of ADC ticks to battery current */
	if (param_get(_parameter_handles.battery_current_scaling, &(_parameters.battery_current_scaling)) != OK) {
		warnx(paramerr);
	}

	param_get(_parameter_handles.board_rotation, &(_parameters.board_rotation));
	param_get(_parameter_handles.external_mag_rotation, &(_parameters.external_mag_rotation));

	get_rot_matrix((enum Rotation)_parameters.board_rotation, &_board_rotation);
	get_rot_matrix((enum Rotation)_parameters.external_mag_rotation, &_external_mag_rotation);

	return OK;
}

void
Sensors::accel_init()
{
	int	fd;

	fd = open(ACCEL_DEVICE_PATH, 0);

	if (fd < 0) {
		warn("%s", ACCEL_DEVICE_PATH);
		errx(1, "FATAL: no accelerometer found");

	} else {

		// XXX do the check more elegantly

#ifdef CONFIG_ARCH_BOARD_PX4FMU_V1

		/* set the accel internal sampling rate up to at leat 1000Hz */
		ioctl(fd, ACCELIOCSSAMPLERATE, 1000);

		/* set the driver to poll at 1000Hz */
		ioctl(fd, SENSORIOCSPOLLRATE, 1000);

#elif CONFIG_ARCH_BOARD_PX4FMU_V2

		/* set the accel internal sampling rate up to at leat 800Hz */
		ioctl(fd, ACCELIOCSSAMPLERATE, 800);

		/* set the driver to poll at 800Hz */
		ioctl(fd, SENSORIOCSPOLLRATE, 800);

#else
#error Need a board configuration, either CONFIG_ARCH_BOARD_PX4FMU_V1 or CONFIG_ARCH_BOARD_PX4FMU_V2

#endif

		close(fd);
	}
}

void
Sensors::gyro_init()
{
	int	fd;

	fd = open(GYRO_DEVICE_PATH, 0);

	if (fd < 0) {
		warn("%s", GYRO_DEVICE_PATH);
		errx(1, "FATAL: no gyro found");

	} else {

		// XXX do the check more elegantly

#ifdef CONFIG_ARCH_BOARD_PX4FMU_V1

		/* set the gyro internal sampling rate up to at least 1000Hz */
		if (ioctl(fd, GYROIOCSSAMPLERATE, 1000) != OK)
			ioctl(fd, GYROIOCSSAMPLERATE, 800);

		/* set the driver to poll at 1000Hz */
		if (ioctl(fd, SENSORIOCSPOLLRATE, 1000) != OK)
			ioctl(fd, SENSORIOCSPOLLRATE, 800);

#else

		/* set the gyro internal sampling rate up to at least 760Hz */
		ioctl(fd, GYROIOCSSAMPLERATE, 760);

		/* set the driver to poll at 760Hz */
		ioctl(fd, SENSORIOCSPOLLRATE, 760);

#endif

		close(fd);
	}
}

void
Sensors::mag_init()
{
	int	fd;
	int	ret;

	fd = open(MAG_DEVICE_PATH, 0);

	if (fd < 0) {
		warn("%s", MAG_DEVICE_PATH);
		errx(1, "FATAL: no magnetometer found");
	}

	/* try different mag sampling rates */


	ret = ioctl(fd, MAGIOCSSAMPLERATE, 150);

	if (ret == OK) {
		/* set the pollrate accordingly */
		ioctl(fd, SENSORIOCSPOLLRATE, 150);

	} else {
		ret = ioctl(fd, MAGIOCSSAMPLERATE, 100);

		/* if the slower sampling rate still fails, something is wrong */
		if (ret == OK) {
			/* set the driver to poll also at the slower rate */
			ioctl(fd, SENSORIOCSPOLLRATE, 100);

		} else {
			errx(1, "FATAL: mag sampling rate could not be set");
		}
	}



	ret = ioctl(fd, MAGIOCGEXTERNAL, 0);

	if (ret < 0)
		errx(1, "FATAL: unknown if magnetometer is external or onboard");
	else if (ret == 1)
		_mag_is_external = true;
	else
		_mag_is_external = false;

	close(fd);
}

void
Sensors::baro_init()
{
	int	fd;

	fd = open(BARO_DEVICE_PATH, 0);

	if (fd < 0) {
		warn("%s", BARO_DEVICE_PATH);
		errx(1, "FATAL: No barometer found");
	}

	/* set the driver to poll at 150Hz */
	ioctl(fd, SENSORIOCSPOLLRATE, 150);

	close(fd);
}

void
Sensors::adc_init()
{

	_fd_adc = open(ADC_DEVICE_PATH, O_RDONLY | O_NONBLOCK);

	if (_fd_adc < 0) {
		warn(ADC_DEVICE_PATH);
		warnx("FATAL: no ADC found");
	}
}

void
Sensors::accel_poll(struct sensor_combined_s &raw)
{
	bool accel_updated;
	orb_check(_accel_sub, &accel_updated);

	if (accel_updated) {
		struct accel_report	accel_report;

		orb_copy(ORB_ID(sensor_accel), _accel_sub, &accel_report);

		math::Vector<3> vect(accel_report.x, accel_report.y, accel_report.z);
		vect = _board_rotation * vect;

		raw.accelerometer_m_s2[0] = vect(0);
		raw.accelerometer_m_s2[1] = vect(1);
		raw.accelerometer_m_s2[2] = vect(2);

		raw.accelerometer_raw[0] = accel_report.x_raw;
		raw.accelerometer_raw[1] = accel_report.y_raw;
		raw.accelerometer_raw[2] = accel_report.z_raw;

		raw.accelerometer_timestamp = accel_report.timestamp;
	}
}

void
Sensors::gyro_poll(struct sensor_combined_s &raw)
{
	bool gyro_updated;
	orb_check(_gyro_sub, &gyro_updated);

	if (gyro_updated) {
		struct gyro_report	gyro_report;

		orb_copy(ORB_ID(sensor_gyro), _gyro_sub, &gyro_report);

		math::Vector<3> vect(gyro_report.x, gyro_report.y, gyro_report.z);
		vect = _board_rotation * vect;

		raw.gyro_rad_s[0] = vect(0);
		raw.gyro_rad_s[1] = vect(1);
		raw.gyro_rad_s[2] = vect(2);

		raw.gyro_raw[0] = gyro_report.x_raw;
		raw.gyro_raw[1] = gyro_report.y_raw;
		raw.gyro_raw[2] = gyro_report.z_raw;

		raw.timestamp = gyro_report.timestamp;
	}
}

void
Sensors::mag_poll(struct sensor_combined_s &raw)
{
	bool mag_updated;
	orb_check(_mag_sub, &mag_updated);

	if (mag_updated) {
		struct mag_report	mag_report;

		orb_copy(ORB_ID(sensor_mag), _mag_sub, &mag_report);

		math::Vector<3> vect(mag_report.x, mag_report.y, mag_report.z);

		if (_mag_is_external)
			vect = _external_mag_rotation * vect;
		else
			vect = _board_rotation * vect;

		raw.magnetometer_ga[0] = vect(0);
		raw.magnetometer_ga[1] = vect(1);
		raw.magnetometer_ga[2] = vect(2);

		raw.magnetometer_raw[0] = mag_report.x_raw;
		raw.magnetometer_raw[1] = mag_report.y_raw;
		raw.magnetometer_raw[2] = mag_report.z_raw;

		raw.magnetometer_timestamp = mag_report.timestamp;
	}
}

void
Sensors::baro_poll(struct sensor_combined_s &raw)
{
	bool baro_updated;
	orb_check(_baro_sub, &baro_updated);

	if (baro_updated) {

		orb_copy(ORB_ID(sensor_baro), _baro_sub, &_barometer);

		raw.baro_pres_mbar = _barometer.pressure; // Pressure in mbar
		raw.baro_alt_meter = _barometer.altitude; // Altitude in meters
		raw.baro_temp_celcius = _barometer.temperature; // Temperature in degrees celcius

		raw.baro_timestamp = _barometer.timestamp;
	}
}

void
Sensors::diff_pres_poll(struct sensor_combined_s &raw)
{
	bool updated;
	orb_check(_diff_pres_sub, &updated);

	if (updated) {
		orb_copy(ORB_ID(differential_pressure), _diff_pres_sub, &_diff_pres);

		raw.differential_pressure_pa = _diff_pres.differential_pressure_pa;
		raw.differential_pressure_timestamp = _diff_pres.timestamp;
		raw.differential_pressure_filtered_pa = _diff_pres.differential_pressure_filtered_pa;

		float air_temperature_celcius = (_diff_pres.temperature > -300.0f) ? _diff_pres.temperature : (raw.baro_temp_celcius - PCB_TEMP_ESTIMATE_DEG);

		_airspeed.timestamp = _diff_pres.timestamp;
		_airspeed.indicated_airspeed_m_s = calc_indicated_airspeed(_diff_pres.differential_pressure_filtered_pa);
		_airspeed.true_airspeed_m_s = calc_true_airspeed(_diff_pres.differential_pressure_filtered_pa + raw.baro_pres_mbar * 1e2f,
					      raw.baro_pres_mbar * 1e2f, air_temperature_celcius);

		/* announce the airspeed if needed, just publish else */
		if (_airspeed_pub > 0) {
			orb_publish(ORB_ID(airspeed), _airspeed_pub, &_airspeed);

		} else {
			_airspeed_pub = orb_advertise(ORB_ID(airspeed), &_airspeed);
		}
	}
}

void
Sensors::vehicle_control_mode_poll()
{
	struct vehicle_control_mode_s vcontrol_mode;
	bool vcontrol_mode_updated;

	/* Check HIL state if vehicle control mode has changed */
	orb_check(_vcontrol_mode_sub, &vcontrol_mode_updated);

	if (vcontrol_mode_updated) {

		orb_copy(ORB_ID(vehicle_control_mode), _vcontrol_mode_sub, &vcontrol_mode);

		/* switching from non-HIL to HIL mode */
		//printf("[sensors] Vehicle mode: %i \t AND: %i, HIL: %i\n", vstatus.mode, vstatus.mode & VEHICLE_MODE_FLAG_HIL_ENABLED, hil_enabled);
		if (vcontrol_mode.flag_system_hil_enabled && !_hil_enabled) {
			_hil_enabled = true;
			_publishing = false;

			/* switching from HIL to non-HIL mode */

		} else if (!_publishing && !_hil_enabled) {
			_hil_enabled = false;
			_publishing = true;
		}
	}
}

void
Sensors::parameter_update_poll(bool forced)
{
	bool param_updated;

	/* Check if any parameter has changed */
	orb_check(_params_sub, &param_updated);

	if (param_updated || forced) {
		/* read from param to clear updated flag */
		struct parameter_update_s update;
		orb_copy(ORB_ID(parameter_update), _params_sub, &update);

		/* update parameters */
		parameters_update();

		/* update sensor offsets */
		int fd = open(GYRO_DEVICE_PATH, 0);
		struct gyro_scale gscale = {
			_parameters.gyro_offset[0],
			_parameters.gyro_scale[0],
			_parameters.gyro_offset[1],
			_parameters.gyro_scale[1],
			_parameters.gyro_offset[2],
			_parameters.gyro_scale[2],
		};

		if (OK != ioctl(fd, GYROIOCSSCALE, (long unsigned int)&gscale))
			warn("WARNING: failed to set scale / offsets for gyro");

		close(fd);

		fd = open(ACCEL_DEVICE_PATH, 0);
		struct accel_scale ascale = {
			_parameters.accel_offset[0],
			_parameters.accel_scale[0],
			_parameters.accel_offset[1],
			_parameters.accel_scale[1],
			_parameters.accel_offset[2],
			_parameters.accel_scale[2],
		};

		if (OK != ioctl(fd, ACCELIOCSSCALE, (long unsigned int)&ascale))
			warn("WARNING: failed to set scale / offsets for accel");

		close(fd);

		fd = open(MAG_DEVICE_PATH, 0);
		struct mag_scale mscale = {
			_parameters.mag_offset[0],
			_parameters.mag_scale[0],
			_parameters.mag_offset[1],
			_parameters.mag_scale[1],
			_parameters.mag_offset[2],
			_parameters.mag_scale[2],
		};

		if (OK != ioctl(fd, MAGIOCSSCALE, (long unsigned int)&mscale))
			warn("WARNING: failed to set scale / offsets for mag");

		close(fd);

		fd = open(AIRSPEED_DEVICE_PATH, 0);

		/* this sensor is optional, abort without error */

		if (fd > 0) {
			struct airspeed_scale airscale = {
				_parameters.diff_pres_offset_pa,
				1.0f,
			};

			if (OK != ioctl(fd, AIRSPEEDIOCSSCALE, (long unsigned int)&airscale))
				warn("WARNING: failed to set scale / offsets for airspeed sensor");
			close(fd);
		}

#if 0
		printf("CH0: RAW MAX: %d MIN %d S: %d MID: %d FUNC: %d\n", (int)_parameters.max[0], (int)_parameters.min[0], (int)(_rc.chan[0].scaling_factor * 10000), (int)(_rc.chan[0].mid), (int)_rc.function[0]);
		printf("CH1: RAW MAX: %d MIN %d S: %d MID: %d FUNC: %d\n", (int)_parameters.max[1], (int)_parameters.min[1], (int)(_rc.chan[1].scaling_factor * 10000), (int)(_rc.chan[1].mid), (int)_rc.function[1]);
		printf("MAN: %d %d\n", (int)(_rc.chan[0].scaled * 100), (int)(_rc.chan[1].scaled * 100));
		fflush(stdout);
		usleep(5000);
#endif
	}
}

void
Sensors::adc_poll(struct sensor_combined_s &raw)
{
	/* only read if publishing */
	if (!_publishing)
		return;

	hrt_abstime t = hrt_absolute_time();
	/* rate limit to 100 Hz */
	if (t - _last_adc >= 10000) {
		/* make space for a maximum of twelve channels (to ensure reading all channels at once) */
		struct adc_msg_s buf_adc[12];
		/* read all channels available */
		int ret = read(_fd_adc, &buf_adc, sizeof(buf_adc));

		if (ret >= (int)sizeof(buf_adc[0])) {

			/* Read add channels we got */
			for (unsigned i = 0; i < ret / sizeof(buf_adc[0]); i++) {
				/* Save raw voltage values */
				if (i < (sizeof(raw.adc_voltage_v) / sizeof(raw.adc_voltage_v[0]))) {
					raw.adc_voltage_v[i] = buf_adc[i].am_data / (4096.0f / 3.3f);
					raw.adc_mapping[i] = buf_adc[i].am_channel;
				}

				/* look for specific channels and process the raw voltage to measurement data */
				if (ADC_BATTERY_VOLTAGE_CHANNEL == buf_adc[i].am_channel) {
					/* Voltage in volts */
					float voltage = (buf_adc[i].am_data * _parameters.battery_voltage_scaling);

					if (voltage > BATT_V_IGNORE_THRESHOLD) {
						_battery_status.voltage_v = voltage;
						/* one-time initialization of low-pass value to avoid long init delays */
						if (_battery_status.voltage_filtered_v < BATT_V_IGNORE_THRESHOLD) {
							_battery_status.voltage_filtered_v = voltage;
						}

						_battery_status.timestamp = t;
						_battery_status.voltage_filtered_v += (voltage - _battery_status.voltage_filtered_v) * BATT_V_LOWPASS;

					} else {
						/* mark status as invalid */
						_battery_status.voltage_v = -1.0f;
						_battery_status.voltage_filtered_v = -1.0f;
					}

				} else if (ADC_BATTERY_CURRENT_CHANNEL == buf_adc[i].am_channel) {
					/* handle current only if voltage is valid */
					if (_battery_status.voltage_v > 0.0f) {
						float current = (buf_adc[i].am_data * _parameters.battery_current_scaling);
						/* check measured current value */
						if (current >= 0.0f) {
							_battery_status.timestamp = t;
							_battery_status.current_a = current;
							if (_battery_current_timestamp != 0) {
								/* initialize discharged value */
								if (_battery_status.discharged_mah < 0.0f)
									_battery_status.discharged_mah = 0.0f;
								_battery_discharged += current * (t - _battery_current_timestamp);
								_battery_status.discharged_mah = ((float) _battery_discharged) / 3600000.0f;
							}
						}
					}
					_battery_current_timestamp = t;

				} else if (ADC_AIRSPEED_VOLTAGE_CHANNEL == buf_adc[i].am_channel) {

					/* calculate airspeed, raw is the difference from */
					float voltage = (float)(buf_adc[i].am_data) * 3.3f / 4096.0f * 2.0f;  //V_ref/4096 * (voltage divider factor)

					/**
					 * The voltage divider pulls the signal down, only act on
					 * a valid voltage from a connected sensor. Also assume a non-
					 * zero offset from the sensor if its connected.
					 */
					if (voltage > 0.4f && _parameters.diff_pres_analog_enabled) {

						float diff_pres_pa = voltage * 1000.0f - _parameters.diff_pres_offset_pa; //for MPXV7002DP sensor

						_diff_pres.timestamp = t;
						_diff_pres.differential_pressure_pa = diff_pres_pa;
						_diff_pres.differential_pressure_filtered_pa = diff_pres_pa;
						_diff_pres.temperature = -1000.0f;
						_diff_pres.voltage = voltage;

						/* announce the airspeed if needed, just publish else */
						if (_diff_pres_pub > 0) {
							orb_publish(ORB_ID(differential_pressure), _diff_pres_pub, &_diff_pres);

						} else {
							_diff_pres_pub = orb_advertise(ORB_ID(differential_pressure), &_diff_pres);
						}
					}
				}
			}
			_last_adc = t;
			if (_battery_status.voltage_v > 0.0f) {
				/* announce the battery status if needed, just publish else */
				if (_battery_pub > 0) {
					orb_publish(ORB_ID(battery_status), _battery_pub, &_battery_status);

				} else {
					_battery_pub = orb_advertise(ORB_ID(battery_status), &_battery_status);
				}
			}
		}
	}
}

float
Sensors::get_rc_value(enum RC_CHANNELS_FUNCTION func, float min_value, float max_value)
{
	if (_rc.function[func] >= 0) {
		float value = _rc.chan[_rc.function[func]].scaled;
		if (value < min_value) {
			return min_value;

		} else if (value > max_value) {
			return max_value;

		} else {
			return value;
		}
	} else {
		return NAN;
	}
}

switch_pos_t
Sensors::get_rc_switch_position(enum RC_CHANNELS_FUNCTION func)
{
	if (_rc.function[func] >= 0) {
		float value = _rc.chan[_rc.function[func]].scaled;
		if (value > STICK_ON_OFF_LIMIT) {
			return SWITCH_POS_ON;

		} else if (value < -STICK_ON_OFF_LIMIT) {
			return SWITCH_POS_OFF;

		} else {
			return SWITCH_POS_MIDDLE;
		}

	} else {
		return SWITCH_POS_NONE;
	}
}

void
Sensors::rc_poll()
{
	bool rc_updated;
	orb_check(_rc_sub, &rc_updated);

	if (rc_updated) {
		/* read low-level values from FMU or IO RC inputs (PPM, Spektrum, S.Bus) */
		struct rc_input_values	rc_input;

		_manual.signal_lost = true;

		orb_copy(ORB_ID(input_rc), _rc_sub, &rc_input);

<<<<<<< HEAD
		/* detect RC signal loss */
		/* check flags and require at least four channels to consider the signal valid */
		if (!(rc_input.rc_lost || rc_input.rc_failsafe || rc_input.channel_count < 4)) {
			/* signal looks good */
			_manual.signal_lost = false;

			/* check for throttle failsafe */
			if (_parameters.rc_fs_ch != 0) {
				if (_parameters.rc_fs_mode == 0) {
					if (rc_input.values[_parameters.rc_fs_ch - 1] < _parameters.rc_fs_thr) {
						_manual.signal_lost = true;
					}

				} else if (_parameters.rc_fs_mode == 1) {
					if (rc_input.values[_parameters.rc_fs_ch - 1] > _parameters.rc_fs_thr) {
						_manual.signal_lost = true;
					}
				}
			}
=======
		if (rc_input.rc_lost)
			return;

		struct manual_control_setpoint_s manual_control;
		struct actuator_controls_s actuator_group_3;

		/* initialize to default values */
		manual_control.roll = NAN;
		manual_control.pitch = NAN;
		manual_control.yaw = NAN;
		manual_control.throttle = NAN;

		manual_control.mode_switch = NAN;
		manual_control.return_switch = NAN;
		manual_control.assisted_switch = NAN;
		manual_control.mission_switch = NAN;
//		manual_control.auto_offboard_input_switch = NAN;

		manual_control.flaps = NAN;
		manual_control.aux1 = NAN;
		manual_control.aux2 = NAN;
		manual_control.aux3 = NAN;
		manual_control.aux4 = NAN;
		manual_control.aux5 = NAN;

		/* require at least four channels to consider the signal valid */
		if (rc_input.channel_count < 4) {
			return;
		}

		/* check for failsafe */
		if (_parameters.rc_fs_thr && (rc_input.rc_failsafe || ((rc_input.values[_rc.function[THROTTLE]] < _parameters.min[i]) && (rc_input.values[_rc.function[THROTTLE]] < _parameters.rc_fs_thr))
			|| ((rc_input.values[_rc.function[THROTTLE]] > _parameters.max[i]) && (rc_input.values[_rc.function[THROTTLE]] > _parameters.rc_fs_thr)))) {
			/* do not publish manual control setpoints when there are none */
			return;
>>>>>>> 3b5e6f98
		}

		unsigned channel_limit = rc_input.channel_count;

		if (channel_limit > _rc_max_chan_count)
			channel_limit = _rc_max_chan_count;

		/* read out and scale values from raw message even if signal is invalid */
		for (unsigned int i = 0; i < channel_limit; i++) {

			/*
			 * 1) Constrain to min/max values, as later processing depends on bounds.
			 */
			if (rc_input.values[i] < _parameters.min[i])
				rc_input.values[i] = _parameters.min[i];

			if (rc_input.values[i] > _parameters.max[i])
				rc_input.values[i] = _parameters.max[i];

			/*
			 * 2) Scale around the mid point differently for lower and upper range.
			 *
			 * This is necessary as they don't share the same endpoints and slope.
			 *
			 * First normalize to 0..1 range with correct sign (below or above center),
			 * the total range is 2 (-1..1).
			 * If center (trim) == min, scale to 0..1, if center (trim) == max,
			 * scale to -1..0.
			 *
			 * As the min and max bounds were enforced in step 1), division by zero
			 * cannot occur, as for the case of center == min or center == max the if
			 * statement is mutually exclusive with the arithmetic NaN case.
			 *
			 * DO NOT REMOVE OR ALTER STEP 1!
			 */
			if (rc_input.values[i] > (_parameters.trim[i] + _parameters.dz[i])) {
				_rc.chan[i].scaled = (rc_input.values[i] - _parameters.trim[i] - _parameters.dz[i]) / (float)(_parameters.max[i] - _parameters.trim[i] - _parameters.dz[i]);

			} else if (rc_input.values[i] < (_parameters.trim[i] - _parameters.dz[i])) {
				_rc.chan[i].scaled = (rc_input.values[i] - _parameters.trim[i] + _parameters.dz[i]) / (float)(_parameters.trim[i] - _parameters.min[i] - _parameters.dz[i]);

			} else {
				/* in the configured dead zone, output zero */
				_rc.chan[i].scaled = 0.0f;
			}

			_rc.chan[i].scaled *= _parameters.rev[i];

			/* handle any parameter-induced blowups */
			if (!isfinite(_rc.chan[i].scaled))
				_rc.chan[i].scaled = 0.0f;
		}

		_rc.chan_count = rc_input.channel_count;
		_rc.rssi = rc_input.rssi;
		_rc.signal_lost = _manual.signal_lost;

		if (!_manual.signal_lost) {
			/* fill values in manual_control_setpoint topic only if signal is valid */
			_manual.timestamp = rc_input.timestamp_last_signal;
			_rc.timestamp = rc_input.timestamp_last_signal;

			/* limit controls */
			_manual.roll = get_rc_value(ROLL, -1.0, 1.0);
			_manual.pitch = get_rc_value(PITCH, -1.0, 1.0);
			_manual.yaw = get_rc_value(YAW, -1.0, 1.0);
			_manual.throttle = get_rc_value(THROTTLE, 0.0, 1.0);
			_manual.flaps = get_rc_value(FLAPS, -1.0, 1.0);
			_manual.aux1 = get_rc_value(AUX_1, -1.0, 1.0);
			_manual.aux2 = get_rc_value(AUX_2, -1.0, 1.0);
			_manual.aux3 = get_rc_value(AUX_3, -1.0, 1.0);
			_manual.aux4 = get_rc_value(AUX_4, -1.0, 1.0);
			_manual.aux5 = get_rc_value(AUX_5, -1.0, 1.0);

			/* mode switches */
			_manual.mode_switch = get_rc_switch_position(MODE);
			_manual.assisted_switch = get_rc_switch_position(ASSISTED);
			_manual.mission_switch = get_rc_switch_position(MISSION);
			_manual.return_switch = get_rc_switch_position(RETURN);

			/* copy from mapped manual control to control group 3 */
			struct actuator_controls_s actuator_group_3;

			actuator_group_3.control[0] = _manual.roll;
			actuator_group_3.control[1] = _manual.pitch;
			actuator_group_3.control[2] = _manual.yaw;
			actuator_group_3.control[3] = _manual.throttle;
			actuator_group_3.control[4] = _manual.flaps;
			actuator_group_3.control[5] = _manual.aux1;
			actuator_group_3.control[6] = _manual.aux2;
			actuator_group_3.control[7] = _manual.aux3;

			/* publish actuator_controls_3 topic only if control signal is valid */
			if (_actuator_group_3_pub > 0) {
				orb_publish(ORB_ID(actuator_controls_3), _actuator_group_3_pub, &actuator_group_3);

			} else {
				_actuator_group_3_pub = orb_advertise(ORB_ID(actuator_controls_3), &actuator_group_3);
			}
		}

		/* publish rc_channels topic even if signal is invalid, for debug */
		if (_rc_pub > 0) {
			orb_publish(ORB_ID(rc_channels), _rc_pub, &_rc);

		} else {
			/* advertise the rc topic */
			_rc_pub = orb_advertise(ORB_ID(rc_channels), &_rc);
		}

		/* publish manual_control_setpoint topic even if signal is not valid to update 'signal_lost' flag */
		if (_manual_control_pub > 0) {
			orb_publish(ORB_ID(manual_control_setpoint), _manual_control_pub, &_manual);

		} else {
			_manual_control_pub = orb_advertise(ORB_ID(manual_control_setpoint), &_manual);
		}
	}

}

void
Sensors::task_main_trampoline(int argc, char *argv[])
{
	sensors::g_sensors->task_main();
}

void
Sensors::task_main()
{

	/* start individual sensors */
	accel_init();
	gyro_init();
	mag_init();
	baro_init();
	adc_init();

	/*
	 * do subscriptions
	 */
	_gyro_sub = orb_subscribe(ORB_ID(sensor_gyro));
	_accel_sub = orb_subscribe(ORB_ID(sensor_accel));
	_mag_sub = orb_subscribe(ORB_ID(sensor_mag));
	_rc_sub = orb_subscribe(ORB_ID(input_rc));
	_baro_sub = orb_subscribe(ORB_ID(sensor_baro));
	_diff_pres_sub = orb_subscribe(ORB_ID(differential_pressure));
	_vcontrol_mode_sub = orb_subscribe(ORB_ID(vehicle_control_mode));
	_params_sub = orb_subscribe(ORB_ID(parameter_update));
	_manual_control_sub = orb_subscribe(ORB_ID(manual_control_setpoint));

	/* rate limit vehicle status updates to 5Hz */
	orb_set_interval(_vcontrol_mode_sub, 200);

	/* rate limit gyro to 250 Hz (the gyro signal is lowpassed accordingly earlier) */
	orb_set_interval(_gyro_sub, 4);

	/*
	 * do advertisements
	 */
	struct sensor_combined_s raw;
	memset(&raw, 0, sizeof(raw));
	raw.timestamp = hrt_absolute_time();
	raw.adc_voltage_v[0] = 0.0f;
	raw.adc_voltage_v[1] = 0.0f;
	raw.adc_voltage_v[2] = 0.0f;
	raw.adc_voltage_v[3] = 0.0f;

	memset(&_battery_status, 0, sizeof(_battery_status));
	_battery_status.voltage_v = -1.0f;
	_battery_status.voltage_filtered_v = -1.0f;
	_battery_status.current_a = -1.0f;
	_battery_status.discharged_mah = -1.0f;

	/* get a set of initial values */
	accel_poll(raw);
	gyro_poll(raw);
	mag_poll(raw);
	baro_poll(raw);
	diff_pres_poll(raw);

	parameter_update_poll(true /* forced */);

	/* advertise the sensor_combined topic and make the initial publication */
	_sensor_pub = orb_advertise(ORB_ID(sensor_combined), &raw);

	/* wakeup source(s) */
	struct pollfd fds[1];

	/* use the gyro to pace output - XXX BROKEN if we are using the L3GD20 */
	fds[0].fd = _gyro_sub;
	fds[0].events = POLLIN;

	while (!_task_should_exit) {

		/* wait for up to 100ms for data */
		int pret = poll(&fds[0], (sizeof(fds) / sizeof(fds[0])), 100);

		/* timed out - periodic check for _task_should_exit, etc. */
		if (pret == 0)
			continue;

		/* this is undesirable but not much we can do - might want to flag unhappy status */
		if (pret < 0) {
			warn("poll error %d, %d", pret, errno);
			continue;
		}

		perf_begin(_loop_perf);

		/* check vehicle status for changes to publication state */
		vehicle_control_mode_poll();

		/* check parameters for updates */
		parameter_update_poll();

		/* the timestamp of the raw struct is updated by the gyro_poll() method */

		/* copy most recent sensor data */
		gyro_poll(raw);
		accel_poll(raw);
		mag_poll(raw);
		baro_poll(raw);

		/* check battery voltage */
		adc_poll(raw);

		diff_pres_poll(raw);

		/* Inform other processes that new data is available to copy */
		if (_publishing)
			orb_publish(ORB_ID(sensor_combined), _sensor_pub, &raw);

		/* Look for new r/c input data */
		rc_poll();

		perf_end(_loop_perf);
	}

	printf("[sensors] exiting.\n");

	_sensors_task = -1;
	_exit(0);
}

int
Sensors::start()
{
	ASSERT(_sensors_task == -1);

	/* start the task */
	_sensors_task = task_spawn_cmd("sensors_task",
				       SCHED_DEFAULT,
				       SCHED_PRIORITY_MAX - 5,
				       2048,
				       (main_t)&Sensors::task_main_trampoline,
				       nullptr);

	if (_sensors_task < 0) {
		warn("task start failed");
		return -errno;
	}

	return OK;
}

int sensors_main(int argc, char *argv[])
{
	if (argc < 1)
		errx(1, "usage: sensors {start|stop|status}");

	if (!strcmp(argv[1], "start")) {

		if (sensors::g_sensors != nullptr)
			errx(0, "already running");

		sensors::g_sensors = new Sensors;

		if (sensors::g_sensors == nullptr)
			errx(1, "alloc failed");

		if (OK != sensors::g_sensors->start()) {
			delete sensors::g_sensors;
			sensors::g_sensors = nullptr;
			err(1, "start failed");
		}

		exit(0);
	}

	if (!strcmp(argv[1], "stop")) {
		if (sensors::g_sensors == nullptr)
			errx(1, "not running");

		delete sensors::g_sensors;
		sensors::g_sensors = nullptr;
		exit(0);
	}

	if (!strcmp(argv[1], "status")) {
		if (sensors::g_sensors) {
			errx(0, "is running");

		} else {
			errx(1, "not running");
		}
	}

	warnx("unrecognized command");
	return 1;
}
<|MERGE_RESOLUTION|>--- conflicted
+++ resolved
@@ -267,18 +267,7 @@
 		int rc_map_aux4;
 		int rc_map_aux5;
 
-<<<<<<< HEAD
-		int rc_fs_ch;
-		int rc_fs_mode;
-		float rc_fs_thr;
-=======
-		float rc_scale_roll;
-		float rc_scale_pitch;
-		float rc_scale_yaw;
-		float rc_scale_flaps;
-
 		int32_t rc_fs_thr;
->>>>>>> 3b5e6f98
 
 		float battery_voltage_scaling;
 		float battery_current_scaling;
@@ -321,16 +310,6 @@
 		param_t rc_map_aux4;
 		param_t rc_map_aux5;
 
-<<<<<<< HEAD
-		param_t rc_fs_ch;
-		param_t rc_fs_mode;
-=======
-		param_t rc_scale_roll;
-		param_t rc_scale_pitch;
-		param_t rc_scale_yaw;
-		param_t rc_scale_flaps;
-
->>>>>>> 3b5e6f98
 		param_t rc_fs_thr;
 
 		param_t battery_voltage_scaling;
@@ -708,15 +687,6 @@
 	param_get(_parameter_handles.rc_map_aux3, &(_parameters.rc_map_aux3));
 	param_get(_parameter_handles.rc_map_aux4, &(_parameters.rc_map_aux4));
 	param_get(_parameter_handles.rc_map_aux5, &(_parameters.rc_map_aux5));
-<<<<<<< HEAD
-	param_get(_parameter_handles.rc_fs_ch, &(_parameters.rc_fs_ch));
-	param_get(_parameter_handles.rc_fs_mode, &(_parameters.rc_fs_mode));
-=======
-	param_get(_parameter_handles.rc_scale_roll, &(_parameters.rc_scale_roll));
-	param_get(_parameter_handles.rc_scale_pitch, &(_parameters.rc_scale_pitch));
-	param_get(_parameter_handles.rc_scale_yaw, &(_parameters.rc_scale_yaw));
-	param_get(_parameter_handles.rc_scale_flaps, &(_parameters.rc_scale_flaps));
->>>>>>> 3b5e6f98
 	param_get(_parameter_handles.rc_fs_thr, &(_parameters.rc_fs_thr));
 
 	/* update RC function mappings */
@@ -1315,7 +1285,7 @@
 			return value;
 		}
 	} else {
-		return NAN;
+		return 0.0f;
 	}
 }
 
@@ -1347,69 +1317,22 @@
 
 	if (rc_updated) {
 		/* read low-level values from FMU or IO RC inputs (PPM, Spektrum, S.Bus) */
-		struct rc_input_values	rc_input;
-
-		_manual.signal_lost = true;
+		struct rc_input_values rc_input;
 
 		orb_copy(ORB_ID(input_rc), _rc_sub, &rc_input);
 
-<<<<<<< HEAD
 		/* detect RC signal loss */
+		bool signal_lost = true;
+
 		/* check flags and require at least four channels to consider the signal valid */
 		if (!(rc_input.rc_lost || rc_input.rc_failsafe || rc_input.channel_count < 4)) {
-			/* signal looks good */
-			_manual.signal_lost = false;
-
-			/* check for throttle failsafe */
-			if (_parameters.rc_fs_ch != 0) {
-				if (_parameters.rc_fs_mode == 0) {
-					if (rc_input.values[_parameters.rc_fs_ch - 1] < _parameters.rc_fs_thr) {
-						_manual.signal_lost = true;
-					}
-
-				} else if (_parameters.rc_fs_mode == 1) {
-					if (rc_input.values[_parameters.rc_fs_ch - 1] > _parameters.rc_fs_thr) {
-						_manual.signal_lost = true;
-					}
-				}
+			/* signal looks good, but check for throttle failsafe */
+			if (_parameters.rc_fs_thr == 0 ||
+				!((_parameters.rc_fs_thr < _parameters.min[i] && rc_input.values[_rc.function[THROTTLE]] < _parameters.rc_fs_thr) ||
+				(_parameters.rc_fs_thr > _parameters.max[i] && rc_input.values[_rc.function[THROTTLE]] > _parameters.rc_fs_thr))) {
+				/* valid signal, throttle failsafe not configured or not triggered */
+				signal_lost = false;
 			}
-=======
-		if (rc_input.rc_lost)
-			return;
-
-		struct manual_control_setpoint_s manual_control;
-		struct actuator_controls_s actuator_group_3;
-
-		/* initialize to default values */
-		manual_control.roll = NAN;
-		manual_control.pitch = NAN;
-		manual_control.yaw = NAN;
-		manual_control.throttle = NAN;
-
-		manual_control.mode_switch = NAN;
-		manual_control.return_switch = NAN;
-		manual_control.assisted_switch = NAN;
-		manual_control.mission_switch = NAN;
-//		manual_control.auto_offboard_input_switch = NAN;
-
-		manual_control.flaps = NAN;
-		manual_control.aux1 = NAN;
-		manual_control.aux2 = NAN;
-		manual_control.aux3 = NAN;
-		manual_control.aux4 = NAN;
-		manual_control.aux5 = NAN;
-
-		/* require at least four channels to consider the signal valid */
-		if (rc_input.channel_count < 4) {
-			return;
-		}
-
-		/* check for failsafe */
-		if (_parameters.rc_fs_thr && (rc_input.rc_failsafe || ((rc_input.values[_rc.function[THROTTLE]] < _parameters.min[i]) && (rc_input.values[_rc.function[THROTTLE]] < _parameters.rc_fs_thr))
-			|| ((rc_input.values[_rc.function[THROTTLE]] > _parameters.max[i]) && (rc_input.values[_rc.function[THROTTLE]] > _parameters.rc_fs_thr)))) {
-			/* do not publish manual control setpoints when there are none */
-			return;
->>>>>>> 3b5e6f98
 		}
 
 		unsigned channel_limit = rc_input.channel_count;
@@ -1465,33 +1388,55 @@
 
 		_rc.chan_count = rc_input.channel_count;
 		_rc.rssi = rc_input.rssi;
-		_rc.signal_lost = _manual.signal_lost;
-
-		if (!_manual.signal_lost) {
+		_rc.signal_lost = signal_lost;
+		_rc.timestamp = rc_input.timestamp_last_signal;
+
+		/* publish rc_channels topic even if signal is invalid, for debug */
+		if (_rc_pub > 0) {
+			orb_publish(ORB_ID(rc_channels), _rc_pub, &_rc);
+
+		} else {
+			_rc_pub = orb_advertise(ORB_ID(rc_channels), &_rc);
+		}
+
+		if (!signal_lost) {
+			struct manual_control_setpoint_s manual;
+			memset(&manual, 0 , sizeof(manual));
+
 			/* fill values in manual_control_setpoint topic only if signal is valid */
-			_manual.timestamp = rc_input.timestamp_last_signal;
-			_rc.timestamp = rc_input.timestamp_last_signal;
+			manual.timestamp = rc_input.timestamp_last_signal;
 
 			/* limit controls */
-			_manual.roll = get_rc_value(ROLL, -1.0, 1.0);
-			_manual.pitch = get_rc_value(PITCH, -1.0, 1.0);
-			_manual.yaw = get_rc_value(YAW, -1.0, 1.0);
-			_manual.throttle = get_rc_value(THROTTLE, 0.0, 1.0);
-			_manual.flaps = get_rc_value(FLAPS, -1.0, 1.0);
-			_manual.aux1 = get_rc_value(AUX_1, -1.0, 1.0);
-			_manual.aux2 = get_rc_value(AUX_2, -1.0, 1.0);
-			_manual.aux3 = get_rc_value(AUX_3, -1.0, 1.0);
-			_manual.aux4 = get_rc_value(AUX_4, -1.0, 1.0);
-			_manual.aux5 = get_rc_value(AUX_5, -1.0, 1.0);
+			manual.roll = get_rc_value(ROLL, -1.0, 1.0);
+			manual.pitch = get_rc_value(PITCH, -1.0, 1.0);
+			manual.yaw = get_rc_value(YAW, -1.0, 1.0);
+			manual.throttle = get_rc_value(THROTTLE, 0.0, 1.0);
+			manual.flaps = get_rc_value(FLAPS, -1.0, 1.0);
+			manual.aux1 = get_rc_value(AUX_1, -1.0, 1.0);
+			manual.aux2 = get_rc_value(AUX_2, -1.0, 1.0);
+			manual.aux3 = get_rc_value(AUX_3, -1.0, 1.0);
+			manual.aux4 = get_rc_value(AUX_4, -1.0, 1.0);
+			manual.aux5 = get_rc_value(AUX_5, -1.0, 1.0);
 
 			/* mode switches */
-			_manual.mode_switch = get_rc_switch_position(MODE);
-			_manual.assisted_switch = get_rc_switch_position(ASSISTED);
-			_manual.mission_switch = get_rc_switch_position(MISSION);
-			_manual.return_switch = get_rc_switch_position(RETURN);
+			manual.mode_switch = get_rc_switch_position(MODE);
+			manual.assisted_switch = get_rc_switch_position(ASSISTED);
+			manual.mission_switch = get_rc_switch_position(MISSION);
+			manual.return_switch = get_rc_switch_position(RETURN);
+
+			/* publish manual_control_setpoint topic */
+			if (_manual_control_pub > 0) {
+				orb_publish(ORB_ID(manual_control_setpoint), _manual_control_pub, &_manual);
+
+			} else {
+				_manual_control_pub = orb_advertise(ORB_ID(manual_control_setpoint), &_manual);
+			}
 
 			/* copy from mapped manual control to control group 3 */
 			struct actuator_controls_s actuator_group_3;
+			memset(&actuator_group_3, 0 , sizeof(actuator_group_3));
+
+			actuator_group_3.timestamp = rc_input.timestamp_publication;
 
 			actuator_group_3.control[0] = _manual.roll;
 			actuator_group_3.control[1] = _manual.pitch;
@@ -1502,7 +1447,7 @@
 			actuator_group_3.control[6] = _manual.aux2;
 			actuator_group_3.control[7] = _manual.aux3;
 
-			/* publish actuator_controls_3 topic only if control signal is valid */
+			/* publish actuator_controls_3 topic */
 			if (_actuator_group_3_pub > 0) {
 				orb_publish(ORB_ID(actuator_controls_3), _actuator_group_3_pub, &actuator_group_3);
 
@@ -1510,25 +1455,7 @@
 				_actuator_group_3_pub = orb_advertise(ORB_ID(actuator_controls_3), &actuator_group_3);
 			}
 		}
-
-		/* publish rc_channels topic even if signal is invalid, for debug */
-		if (_rc_pub > 0) {
-			orb_publish(ORB_ID(rc_channels), _rc_pub, &_rc);
-
-		} else {
-			/* advertise the rc topic */
-			_rc_pub = orb_advertise(ORB_ID(rc_channels), &_rc);
-		}
-
-		/* publish manual_control_setpoint topic even if signal is not valid to update 'signal_lost' flag */
-		if (_manual_control_pub > 0) {
-			orb_publish(ORB_ID(manual_control_setpoint), _manual_control_pub, &_manual);
-
-		} else {
-			_manual_control_pub = orb_advertise(ORB_ID(manual_control_setpoint), &_manual);
-		}
-	}
-
+	}
 }
 
 void
