/****************************************************************************
 *
 *   Copyright (c) 2013 PX4 Development Team. All rights reserved.
 *   Author: Anton Babushkin <rk3dov@gmail.com>
 *
 * Redistribution and use in source and binary forms, with or without
 * modification, are permitted provided that the following conditions
 * are met:
 *
 * 1. Redistributions of source code must retain the above copyright
 *    notice, this list of conditions and the following disclaimer.
 * 2. Redistributions in binary form must reproduce the above copyright
 *    notice, this list of conditions and the following disclaimer in
 *    the documentation and/or other materials provided with the
 *    distribution.
 * 3. Neither the name PX4 nor the names of its contributors may be
 *    used to endorse or promote products derived from this software
 *    without specific prior written permission.
 *
 * THIS SOFTWARE IS PROVIDED BY THE COPYRIGHT HOLDERS AND CONTRIBUTORS
 * "AS IS" AND ANY EXPRESS OR IMPLIED WARRANTIES, INCLUDING, BUT NOT
 * LIMITED TO, THE IMPLIED WARRANTIES OF MERCHANTABILITY AND FITNESS
 * FOR A PARTICULAR PURPOSE ARE DISCLAIMED. IN NO EVENT SHALL THE
 * COPYRIGHT OWNER OR CONTRIBUTORS BE LIABLE FOR ANY DIRECT, INDIRECT,
 * INCIDENTAL, SPECIAL, EXEMPLARY, OR CONSEQUENTIAL DAMAGES (INCLUDING,
 * BUT NOT LIMITED TO, PROCUREMENT OF SUBSTITUTE GOODS OR SERVICES; LOSS
 * OF USE, DATA, OR PROFITS; OR BUSINESS INTERRUPTION) HOWEVER CAUSED
 * AND ON ANY THEORY OF LIABILITY, WHETHER IN CONTRACT, STRICT
 * LIABILITY, OR TORT (INCLUDING NEGLIGENCE OR OTHERWISE) ARISING IN
 * ANY WAY OUT OF THE USE OF THIS SOFTWARE, EVEN IF ADVISED OF THE
 * POSSIBILITY OF SUCH DAMAGE.
 *
 ****************************************************************************/

/**
 * @file sdlog2_messages.h
 *
 * Log messages and structures definition.
 *
 * @author Anton Babushkin <rk3dov@gmail.com>
 */

#ifndef SDLOG2_MESSAGES_H_
#define SDLOG2_MESSAGES_H_

#include "sdlog2_format.h"

/* define message formats */

#pragma pack(push, 1)
/* --- TIME - TIME STAMP --- */
#define LOG_TIME_MSG 1
struct log_TIME_s {
	uint64_t t;
};

/* --- ATT - ATTITUDE --- */
#define LOG_ATT_MSG 2
struct log_ATT_s {
	float roll;
	float pitch;
	float yaw;
	float roll_rate;
	float pitch_rate;
	float yaw_rate;
};

/* --- ATSP - ATTITUDE SET POINT --- */
#define LOG_ATSP_MSG 3
struct log_ATSP_s {
	float roll_sp;
	float pitch_sp;
	float yaw_sp;
	float thrust_sp;
};

/* --- IMU - IMU SENSORS --- */
#define LOG_IMU_MSG 4
struct log_IMU_s {
	float acc_x;
	float acc_y;
	float acc_z;
	float gyro_x;
	float gyro_y;
	float gyro_z;
	float mag_x;
	float mag_y;
	float mag_z;
};

/* --- SENS - OTHER SENSORS --- */
#define LOG_SENS_MSG 5
struct log_SENS_s {
	float baro_pres;
	float baro_alt;
	float baro_temp;
	float diff_pres;
};

/* --- LPOS - LOCAL POSITION --- */
#define LOG_LPOS_MSG 6
struct log_LPOS_s {
	float x;
	float y;
	float z;
	float vx;
	float vy;
	float vz;
	float hdg;
	int32_t home_lat;
	int32_t home_lon;
	float home_alt;
};

/* --- LPSP - LOCAL POSITION SETPOINT --- */
#define LOG_LPSP_MSG 7
struct log_LPSP_s {
	float x;
	float y;
	float z;
	float yaw;
};

/* --- GPS - GPS POSITION --- */
#define LOG_GPS_MSG 8
struct log_GPS_s {
	uint64_t gps_time;
	uint8_t fix_type;
	float eph;
	float epv;
	int32_t lat;
	int32_t lon;
	float alt;
	float vel_n;
	float vel_e;
	float vel_d;
	float cog;
};

/* --- ATTC - ATTITUDE CONTROLS (ACTUATOR_0 CONTROLS)--- */
#define LOG_ATTC_MSG 9
struct log_ATTC_s {
	float roll;
	float pitch;
	float yaw;
	float thrust;
};

/* --- STAT - VEHICLE STATE --- */
#define LOG_STAT_MSG 10
struct log_STAT_s {
	unsigned char state;
	unsigned char flight_mode;
	unsigned char manual_control_mode;
	unsigned char manual_sas_mode;
	unsigned char armed;
	float battery_voltage;
	float battery_current;
	float battery_remaining;
	unsigned char battery_warning;
};

/* --- RC - RC INPUT CHANNELS --- */
#define LOG_RC_MSG 11
struct log_RC_s {
	float channel[8];
};

/* --- OUT0 - ACTUATOR_0 OUTPUT --- */
#define LOG_OUT0_MSG 12
struct log_OUT0_s {
	float output[8];
};

/* --- AIRS - AIRSPEED --- */
#define LOG_AIRS_MSG 13
struct log_AIRS_s {
	float indicated_airspeed;
	float true_airspeed;
};

/* --- ARSP - ATTITUDE RATE SET POINT --- */
#define LOG_ARSP_MSG 14
struct log_ARSP_s {
	float roll_rate_sp;
	float pitch_rate_sp;
	float yaw_rate_sp;
};

<<<<<<< HEAD
/* --- GPOS - GLOBAL POSITION --- */
#define LOG_GPOS_MSG 15
struct log_GPOS_s {
	int32_t lat;
	int32_t lon;
	float alt;
	float vel_n;
	float vel_e;
	float vel_d;
	float hdg;
};

=======
/* --- FLOW - OPTICAL FLOW --- */
#define LOG_FLOW_MSG 15
struct log_FLOW_s {
	int16_t flow_raw_x;
	int16_t flow_raw_y;
	float flow_comp_x;
	float flow_comp_y;
	float distance;
	uint8_t	quality;
	uint8_t sensor_id;
};
>>>>>>> 8191130b
#pragma pack(pop)

/* construct list of all message formats */

static const struct log_format_s log_formats[] = {
	LOG_FORMAT(TIME, "Q", "StartTime"),
	LOG_FORMAT(ATT, "ffffff", "Roll,Pitch,Yaw,RollRate,PitchRate,YawRate"),
	LOG_FORMAT(ATSP, "ffff", "RollSP,PitchSP,YawSP,ThrustSP"),
	LOG_FORMAT(IMU, "fffffffff", "AccX,AccY,AccZ,GyroX,GyroY,GyroZ,MagX,MagY,MagZ"),
	LOG_FORMAT(SENS, "ffff", "BaroPres,BaroAlt,BaroTemp,DiffPres"),
	LOG_FORMAT(LPOS, "fffffffLLf", "X,Y,Z,VX,VY,VZ,Heading,HomeLat,HomeLon,HomeAlt"),
	LOG_FORMAT(LPSP, "ffff", "X,Y,Z,Yaw"),
	LOG_FORMAT(GPS, "QBffLLfffff", "GPSTime,FixType,EPH,EPV,Lat,Lon,Alt,VelN,VelE,VelD,Cog"),
	LOG_FORMAT(ATTC, "ffff", "Roll,Pitch,Yaw,Thrust"),
	LOG_FORMAT(STAT, "BBBBBfffB", "State,FlightMode,CtlMode,SASMode,Armed,BatV,BatC,BatRem,BatWarn"),
	LOG_FORMAT(RC, "ffffffff", "Ch0,Ch1,Ch2,Ch3,Ch4,Ch5,Ch6,Ch7"),
	LOG_FORMAT(OUT0, "ffffffff", "Out0,Out1,Out2,Out3,Out4,Out5,Out6,Out7"),
	LOG_FORMAT(AIRS, "ff", "IndSpeed,TrueSpeed"),
	LOG_FORMAT(ARSP, "fff", "RollRateSP,PitchRateSP,YawRateSP"),
<<<<<<< HEAD
	LOG_FORMAT(GPOS, "LLfffff", "Lat,Lon,Alt,VelN,VelE,VelD,Heading"),
=======
	LOG_FORMAT(FLOW, "hhfffBB", "RawX,RawY,CompX,CompY,Dist,Q,SensID"),
>>>>>>> 8191130b
};

static const int log_formats_num = sizeof(log_formats) / sizeof(struct log_format_s);

#endif /* SDLOG2_MESSAGES_H_ */<|MERGE_RESOLUTION|>--- conflicted
+++ resolved
@@ -187,20 +187,6 @@
 	float yaw_rate_sp;
 };
 
-<<<<<<< HEAD
-/* --- GPOS - GLOBAL POSITION --- */
-#define LOG_GPOS_MSG 15
-struct log_GPOS_s {
-	int32_t lat;
-	int32_t lon;
-	float alt;
-	float vel_n;
-	float vel_e;
-	float vel_d;
-	float hdg;
-};
-
-=======
 /* --- FLOW - OPTICAL FLOW --- */
 #define LOG_FLOW_MSG 15
 struct log_FLOW_s {
@@ -212,7 +198,19 @@
 	uint8_t	quality;
 	uint8_t sensor_id;
 };
->>>>>>> 8191130b
+
+/* --- GPOS - GLOBAL POSITION --- */
+#define LOG_GPOS_MSG 64
+struct log_GPOS_s {
+	int32_t lat;
+	int32_t lon;
+	float alt;
+	float vel_n;
+	float vel_e;
+	float vel_d;
+	float hdg;
+};
+
 #pragma pack(pop)
 
 /* construct list of all message formats */
@@ -232,11 +230,8 @@
 	LOG_FORMAT(OUT0, "ffffffff", "Out0,Out1,Out2,Out3,Out4,Out5,Out6,Out7"),
 	LOG_FORMAT(AIRS, "ff", "IndSpeed,TrueSpeed"),
 	LOG_FORMAT(ARSP, "fff", "RollRateSP,PitchRateSP,YawRateSP"),
-<<<<<<< HEAD
+	LOG_FORMAT(FLOW, "hhfffBB", "RawX,RawY,CompX,CompY,Dist,Q,SensID"),
 	LOG_FORMAT(GPOS, "LLfffff", "Lat,Lon,Alt,VelN,VelE,VelD,Heading"),
-=======
-	LOG_FORMAT(FLOW, "hhfffBB", "RawX,RawY,CompX,CompY,Dist,Q,SensID"),
->>>>>>> 8191130b
 };
 
 static const int log_formats_num = sizeof(log_formats) / sizeof(struct log_format_s);
